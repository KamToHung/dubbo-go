--- conflicted
+++ resolved
@@ -41,12 +41,8 @@
 //		Echo func(ctx context.Context, arg interface{}, rsp *Xxx) error
 type EchoFilter struct{}
 
-<<<<<<< HEAD
 // Invoke ...
-func (ef *EchoFilter) Invoke(invoker protocol.Invoker, invocation protocol.Invocation) protocol.Result {
-=======
 func (ef *EchoFilter) Invoke(ctx context.Context, invoker protocol.Invoker, invocation protocol.Invocation) protocol.Result {
->>>>>>> d9075ada
 	logger.Infof("invoking echo filter.")
 	logger.Debugf("%v,%v", invocation.MethodName(), len(invocation.Arguments()))
 	if invocation.MethodName() == constant.ECHO && len(invocation.Arguments()) == 1 {
@@ -59,12 +55,8 @@
 	return invoker.Invoke(ctx, invocation)
 }
 
-<<<<<<< HEAD
 // OnResponse ...
-func (ef *EchoFilter) OnResponse(result protocol.Result, invoker protocol.Invoker, invocation protocol.Invocation) protocol.Result {
-=======
 func (ef *EchoFilter) OnResponse(ctx context.Context, result protocol.Result, invoker protocol.Invoker, invocation protocol.Invocation) protocol.Result {
->>>>>>> d9075ada
 	return result
 }
 

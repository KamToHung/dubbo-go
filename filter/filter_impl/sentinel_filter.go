--- conflicted
+++ resolved
@@ -42,10 +42,7 @@
 // 1. Must initialize Sentinel Go run environment,
 //     refer to https://github.com/alibaba/sentinel-golang/blob/master/api/init.go
 // 2. Register rules for resources user want to guard
-<<<<<<< HEAD
-=======
-
->>>>>>> 3ad39e87
+
 func init() {
 	extension.SetFilter(SentinelProviderFilterName, GetSentinelProviderFilter)
 	extension.SetFilter(SentinelConsumerFilterName, GetSentinelConsumerFilter)
@@ -65,7 +62,6 @@
 
 func (d DubboLoggerWrapper) DebugEnabled() bool {
 	return true
-<<<<<<< HEAD
 }
 
 func (d DubboLoggerWrapper) Info(msg string, keysAndValues ...interface{}) {
@@ -84,26 +80,6 @@
 	return true
 }
 
-=======
-}
-
-func (d DubboLoggerWrapper) Info(msg string, keysAndValues ...interface{}) {
-	d.Logger.Info(logging.AssembleMsg(logging.GlobalCallerDepth, "INFO", msg, nil, keysAndValues))
-}
-
-func (d DubboLoggerWrapper) InfoEnabled() bool {
-	return true
-}
-
-func (d DubboLoggerWrapper) Warn(msg string, keysAndValues ...interface{}) {
-	d.Logger.Warn(logging.AssembleMsg(logging.GlobalCallerDepth, "WARN", msg, nil, keysAndValues))
-}
-
-func (d DubboLoggerWrapper) WarnEnabled() bool {
-	return true
-}
-
->>>>>>> 3ad39e87
 func (d DubboLoggerWrapper) Error(err error, msg string, keysAndValues ...interface{}) {
 	d.Logger.Warn(logging.AssembleMsg(logging.GlobalCallerDepth, "ERROR", msg, err, keysAndValues))
 }

--- conflicted
+++ resolved
@@ -67,12 +67,8 @@
 	logChan chan AccessLogData
 }
 
-<<<<<<< HEAD
 // Invoke ...
-func (ef *AccessLogFilter) Invoke(invoker protocol.Invoker, invocation protocol.Invocation) protocol.Result {
-=======
 func (ef *AccessLogFilter) Invoke(ctx context.Context, invoker protocol.Invoker, invocation protocol.Invocation) protocol.Result {
->>>>>>> d9075ada
 	accessLog := invoker.GetUrl().GetParam(constant.ACCESS_LOG_KEY, "")
 	if len(accessLog) > 0 {
 		accessLogData := AccessLogData{data: ef.buildAccessLogData(invoker, invocation), accessLog: accessLog}
@@ -125,12 +121,8 @@
 	return dataMap
 }
 
-<<<<<<< HEAD
 // OnResponse ...
-func (ef *AccessLogFilter) OnResponse(result protocol.Result, invoker protocol.Invoker, invocation protocol.Invocation) protocol.Result {
-=======
 func (ef *AccessLogFilter) OnResponse(ctx context.Context, result protocol.Result, invoker protocol.Invoker, invocation protocol.Invocation) protocol.Result {
->>>>>>> d9075ada
 	return result
 }
 

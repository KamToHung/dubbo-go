/*
 * Licensed to the Apache Software Foundation (ASF) under one or more
 * contributor license agreements.  See the NOTICE file distributed with
 * this work for additional information regarding copyright ownership.
 * The ASF licenses this file to You under the Apache License, Version 2.0
 * (the "License"); you may not use this file except in compliance with
 * the License.  You may obtain a copy of the License at
 *
 *     http://www.apache.org/licenses/LICENSE-2.0
 *
 * Unless required by applicable law or agreed to in writing, software
 * distributed under the License is distributed on an "AS IS" BASIS,
 * WITHOUT WARRANTIES OR CONDITIONS OF ANY KIND, either express or implied.
 * See the License for the specific language governing permissions and
 * limitations under the License.
 */

package tag

import (
	"strconv"
)

import (
	perrors "github.com/pkg/errors"
)

import (
	"github.com/apache/dubbo-go/common"
	"github.com/apache/dubbo-go/common/constant"
	"github.com/apache/dubbo-go/protocol"
)

// tagRouter defines url, enable and the priority
type tagRouter struct {
	url      *common.URL
	enabled  bool
	priority int64
}

// NewTagRouter returns a tagRouter instance if url is not nil
func NewTagRouter(url *common.URL) (*tagRouter, error) {
	if url == nil {
		return nil, perrors.Errorf("Illegal route URL!")
	}
	return &tagRouter{
		url:      url,
		enabled:  url.GetParamBool(constant.RouterEnabled, true),
		priority: url.GetParamInt(constant.RouterPriority, 0),
	}, nil
}

// nolint
func (c *tagRouter) isEnabled() bool {
	return c.enabled
}

// Route gets a list of invoker
func (c *tagRouter) Route(invokers []protocol.Invoker, url *common.URL, invocation protocol.Invocation) []protocol.Invoker {
	var (
		result    []protocol.Invoker
		addresses []string
	)
	if !c.isEnabled() || len(invokers) == 0 {
		return invokers
	}
<<<<<<< HEAD

	// Use static tags if dynamic tags are not set or invalid
	if c.tagRouterRule == nil || !c.tagRouterRule.Valid || !c.tagRouterRule.Enabled {
		return filterUsingStaticTag(invokers, url, invocation)
	}

	// since the rule can be changed by config center, we should copy one to use.
	tagRouterRuleCopy := c.tagRouterRuleCopy()
	tag, ok := invocation.Attachments()[constant.Tagkey]
	if !ok {
		tag = url.GetParam(constant.Tagkey, "")
	}

	// if we are requesting for a Provider with a specific tag
	if len(tag) > 0 {
		return filterInvokersWithTag(invokers, url, invocation, tagRouterRuleCopy, tag)
	}

	// return all addresses in dynamic tag group.
	addresses = tagRouterRuleCopy.getAddresses()
	if len(addresses) > 0 {
		filterAddressNotMatches := func(invoker protocol.Invoker) bool {
			url := invoker.GetUrl()
			return len(addresses) == 0 || !checkAddressMatch(addresses, url.Ip, url.Port)
		}
		result = filterInvoker(invokers, filterAddressNotMatches)
		// 1. all addresses are in dynamic tag group, return empty list.
		if len(result) == 0 {
			return result
		}
	}
	// 2. if there are some addresses that are not in any dynamic tag group, continue to filter using the
	// static tag group.
	filter := func(invoker protocol.Invoker) bool {
		localTag := invoker.GetUrl().GetParam(constant.Tagkey, "")
		return localTag == "" || !(tagRouterRuleCopy.hasTag(localTag))
	}
	return filterInvoker(result, filter)
}

func (c *tagRouter) Process(event *config_center.ConfigChangeEvent) {
	logger.Infof("Notification of tag rule, change type is:[%s] , raw rule is:[%v]", event.ConfigType, event.Value)
	if remoting.EventTypeDel == event.ConfigType {
		c.tagRouterRule = nil
		return
	}
	content, ok := event.Value.(string)
	if !ok {
		logger.Errorf("Convert event content fail,raw content:[%s] ", event.Value)
		return
	}

	routerRule, err := getRule(content)
	if err != nil {
		logger.Errorf("Parse dynamic tag router rule fail,error:[%s] ", err)
		return
	}
	c.tagRouterRule = routerRule
	return
}

func (c *tagRouter) Notify(invokers []protocol.Invoker) {
	if len(invokers) == 0 {
		return
	}
	invoker := invokers[0]
	url := invoker.GetUrl()
	providerApplication := url.GetParam(constant.RemoteApplicationKey, "")
	if providerApplication == "" {
		logger.Error("TagRouter must getConfig from or subscribe to a specific application, but the application " +
			"in this TagRouter is not specified.")
		return
	}
	dynamicConfiguration := config.GetEnvInstance().GetDynamicConfiguration()
	if dynamicConfiguration == nil {
		logger.Error("Get dynamicConfiguration fail, dynamicConfiguration is nil, init config center plugin please")
		return
	}

	if providerApplication != c.application {
		dynamicConfiguration.RemoveListener(c.application+constant.TagRouterRuleSuffix, c)
	}

	routerKey := providerApplication + constant.TagRouterRuleSuffix
	dynamicConfiguration.AddListener(routerKey, c)
	//get rule
	rule, err := dynamicConfiguration.GetRule(routerKey, config_center.WithGroup(config_center.DEFAULT_GROUP))
	if len(rule) == 0 || err != nil {
		logger.Errorf("Get rule fail, config rule{%s},  error{%v}", rule, err)
		return
	}
	if len(rule) > 0 {
		c.Process(&config_center.ConfigChangeEvent{
			Key:        routerKey,
			Value:      rule,
			ConfigType: remoting.EventTypeUpdate})
	}
=======
	return filterUsingStaticTag(invokers, url, invocation)
>>>>>>> 613cc6ed
}

// URL gets the url of tagRouter
func (c *tagRouter) URL() common.URL {
	return *c.url
}

// Priority gets the priority of tagRouter
func (c *tagRouter) Priority() int64 {
	return c.priority
}

// filterUsingStaticTag gets a list of invoker using static tag
func filterUsingStaticTag(invokers []protocol.Invoker, url *common.URL, invocation protocol.Invocation) []protocol.Invoker {
	if tag, ok := invocation.Attachments()[constant.Tagkey]; ok {
		result := make([]protocol.Invoker, 0, 8)
		for _, v := range invokers {
			if v.GetUrl().GetParam(constant.Tagkey, "") == tag {
				result = append(result, v)
			}
		}
		if len(result) == 0 && !isForceUseTag(url, invocation) {
			return invokers
		}
		return result
	}
	return invokers
}

// filterInvokersWithTag gets a list of invoker using dynamic route with tag
func filterInvokersWithTag(invokers []protocol.Invoker, url *common.URL, invocation protocol.Invocation, tagRouterRule RouterRule, tag string) []protocol.Invoker {
	var (
		result    []protocol.Invoker
		addresses []string
	)
	addresses, _ = tagRouterRule.getTagNameToAddresses()[tag]
	// filter by dynamic tag group first
	if len(addresses) > 0 {
		filterAddressMatches := func(invoker protocol.Invoker) bool {
			url := invoker.GetUrl()
			return len(addresses) > 0 && checkAddressMatch(addresses, url.Ip, url.Port)
		}
		result = filterInvoker(invokers, filterAddressMatches)
		if len(result) > 0 || tagRouterRule.Force {
			return result
		}
	} else {
		// dynamic tag group doesn't have any item about the requested app OR it's null after filtered by
		// dynamic tag group but force=false. check static tag
		filter := func(invoker protocol.Invoker) bool {
			return invoker.GetUrl().GetParam(constant.Tagkey, "") == tag
		}
		result = filterInvoker(invokers, filter)
	}
	// If there's no tagged providers that can match the current tagged request. force.tag is set by default
	// to false, which means it will invoke any providers without a tag unless it's explicitly disallowed.
	if len(result) > 0 || isForceUseTag(url, invocation) {
		return result
	} else {
		// FAILOVER: return all Providers without any tags.
		filterAddressNotMatches := func(invoker protocol.Invoker) bool {
			url := invoker.GetUrl()
			return len(addresses) == 0 || !checkAddressMatch(tagRouterRule.getAddresses(), url.Ip, url.Port)
		}
		filterTagIsEmpty := func(invoker protocol.Invoker) bool {
			return invoker.GetUrl().GetParam(constant.Tagkey, "") == ""
		}
		return filterInvoker(invokers, filterAddressNotMatches, filterTagIsEmpty)
	}
}

// isForceUseTag returns whether force use tag
func isForceUseTag(url *common.URL, invocation protocol.Invocation) bool {
	if b, e := strconv.ParseBool(invocation.AttachmentsByKey(constant.ForceUseTag, url.GetParam(constant.ForceUseTag, "false"))); e == nil {
		return b
	}
	return false
<<<<<<< HEAD
}

type filter func(protocol.Invoker) bool

func filterInvoker(invokers []protocol.Invoker, filters ...filter) []protocol.Invoker {
	var res []protocol.Invoker
OUTER:
	for _, invoker := range invokers {
		for _, filter := range filters {
			if !filter(invoker) {
				continue OUTER
			}
		}
		res = append(res, invoker)
	}
	return res
}

func checkAddressMatch(addresses []string, host, port string) bool {
	for _, address := range addresses {
		if matchIp(address, host, port) {
			return true
		}
		if address == net.JoinHostPort(constant.ANYHOST_VALUE, port) {
			return true
		}
	}
	return false
}

// TODO: Already moved to dubbogo/gost, after gost by merged the follows codes will be deleted.
func matchIp(pattern, host, port string) bool {
	// if the pattern is subnet format, it will not be allowed to config port param in pattern.
	if strings.Contains(pattern, "/") {
		_, subnet, _ := net.ParseCIDR(pattern)
		if subnet != nil && subnet.Contains(net.ParseIP(host)) {
			return true
		}
		return false
	}
	return matchIpRange(pattern, host, port)
}

func matchIpRange(pattern, host, port string) bool {
	if pattern == "" || host == "" {
		logger.Error("Illegal Argument pattern or hostName. Pattern:" + pattern + ", Host:" + host)
		return false
	}

	pattern = strings.TrimSpace(pattern)
	if "*.*.*.*" == pattern || "*" == pattern {
		return true
	}

	isIpv4 := true
	ip4 := net.ParseIP(host).To4()

	if ip4 == nil {
		isIpv4 = false
	}

	hostAndPort := getPatternHostAndPort(pattern, isIpv4)
	if hostAndPort[1] != "" && hostAndPort[1] != port {
		return false
	}

	pattern = hostAndPort[0]
	splitCharacter := "."
	if !isIpv4 {
		splitCharacter = ":"
	}

	mask := strings.Split(pattern, splitCharacter)
	// check format of pattern
	if err := checkHostPattern(pattern, mask, isIpv4); err != nil {
		logger.Error(err)
		return false
	}

	if pattern == host {
		return true
	}

	// short name condition
	if !ipPatternContains(pattern) {
		return pattern == host
	}

	ipAddress := strings.Split(host, splitCharacter)
	for i := 0; i < len(mask); i++ {
		if "*" == mask[i] || mask[i] == ipAddress[i] {
			continue
		} else if strings.Contains(mask[i], "-") {
			rangeNumStrs := strings.Split(mask[i], "-")
			if len(rangeNumStrs) != 2 {
				logger.Error("There is wrong format of ip Address: " + mask[i])
				return false
			}
			min := getNumOfIpSegment(rangeNumStrs[0], isIpv4)
			max := getNumOfIpSegment(rangeNumStrs[1], isIpv4)
			ip := getNumOfIpSegment(ipAddress[i], isIpv4)
			if ip < min || ip > max {
				return false
			}
		} else if "0" == ipAddress[i] && "0" == mask[i] || "00" == mask[i] || "000" == mask[i] || "0000" == mask[i] {
			continue
		} else if mask[i] != ipAddress[i] {
			return false
		}
	}
	return true
}

func ipPatternContains(pattern string) bool {
	return strings.Contains(pattern, "*") || strings.Contains(pattern, "-")
}

func checkHostPattern(pattern string, mask []string, isIpv4 bool) error {
	if !isIpv4 {
		if len(mask) != 8 && ipPatternContains(pattern) {
			return errors.New("If you config ip expression that contains '*' or '-', please fill qualified ip pattern like 234e:0:4567:0:0:0:3d:*. ")
		}
		if len(mask) != 8 && !strings.Contains(pattern, "::") {
			return errors.New("The host is ipv6, but the pattern is not ipv6 pattern : " + pattern)
		}
	} else {
		if len(mask) != 4 {
			return errors.New("The host is ipv4, but the pattern is not ipv4 pattern : " + pattern)
		}
	}
	return nil
}

func getPatternHostAndPort(pattern string, isIpv4 bool) []string {
	result := make([]string, 2)
	if strings.HasPrefix(pattern, "[") && strings.Contains(pattern, "]:") {
		end := strings.Index(pattern, "]:")
		result[0] = pattern[1:end]
		result[1] = pattern[end+2:]
	} else if strings.HasPrefix(pattern, "[") && strings.HasSuffix(pattern, "]") {
		result[0] = pattern[1 : len(pattern)-1]
		result[1] = ""
	} else if isIpv4 && strings.Contains(pattern, ":") {
		end := strings.Index(pattern, ":")
		result[0] = pattern[:end]
		result[1] = pattern[end+1:]
	} else {
		result[0] = pattern
	}
	return result
}

func getNumOfIpSegment(ipSegment string, isIpv4 bool) int {
	if isIpv4 {
		ipSeg, _ := strconv.Atoi(ipSegment)
		return ipSeg
	}
	ipSeg, _ := strconv.ParseInt(ipSegment, 0, 16)
	return int(ipSeg)
=======
>>>>>>> 613cc6ed
}<|MERGE_RESOLUTION|>--- conflicted
+++ resolved
@@ -18,7 +18,10 @@
 package tag
 
 import (
+	"errors"
+	"net"
 	"strconv"
+	"strings"
 )
 
 import (
@@ -27,15 +30,21 @@
 
 import (
 	"github.com/apache/dubbo-go/common"
+	"github.com/apache/dubbo-go/common/config"
 	"github.com/apache/dubbo-go/common/constant"
+	"github.com/apache/dubbo-go/common/logger"
+	"github.com/apache/dubbo-go/config_center"
 	"github.com/apache/dubbo-go/protocol"
+	"github.com/apache/dubbo-go/remoting"
 )
 
 // tagRouter defines url, enable and the priority
 type tagRouter struct {
-	url      *common.URL
-	enabled  bool
-	priority int64
+	url           *common.URL
+	tagRouterRule *RouterRule
+	enabled       bool
+	priority      int64
+	application   string
 }
 
 // NewTagRouter returns a tagRouter instance if url is not nil
@@ -53,6 +62,11 @@
 // nolint
 func (c *tagRouter) isEnabled() bool {
 	return c.enabled
+}
+
+func (c *tagRouter) tagRouterRuleCopy() RouterRule {
+	routerRule := *c.tagRouterRule
+	return routerRule
 }
 
 // Route gets a list of invoker
@@ -61,10 +75,10 @@
 		result    []protocol.Invoker
 		addresses []string
 	)
+
 	if !c.isEnabled() || len(invokers) == 0 {
 		return invokers
 	}
-<<<<<<< HEAD
 
 	// Use static tags if dynamic tags are not set or invalid
 	if c.tagRouterRule == nil || !c.tagRouterRule.Valid || !c.tagRouterRule.Enabled {
@@ -162,9 +176,6 @@
 			Value:      rule,
 			ConfigType: remoting.EventTypeUpdate})
 	}
-=======
-	return filterUsingStaticTag(invokers, url, invocation)
->>>>>>> 613cc6ed
 }
 
 // URL gets the url of tagRouter
@@ -242,7 +253,6 @@
 		return b
 	}
 	return false
-<<<<<<< HEAD
 }
 
 type filter func(protocol.Invoker) bool
@@ -402,6 +412,4 @@
 	}
 	ipSeg, _ := strconv.ParseInt(ipSegment, 0, 16)
 	return int(ipSeg)
-=======
->>>>>>> 613cc6ed
 }
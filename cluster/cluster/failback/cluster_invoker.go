/*
 * Licensed to the Apache Software Foundation (ASF) under one or more
 * contributor license agreements.  See the NOTICE file distributed with
 * this work for additional information regarding copyright ownership.
 * The ASF licenses this file to You under the Apache License, Version 2.0
 * (the "License"); you may not use this file except in compliance with
 * the License.  You may obtain a copy of the License at
 *
 *     http://www.apache.org/licenses/LICENSE-2.0
 *
 * Unless required by applicable law or agreed to in writing, software
 * distributed under the License is distributed on an "AS IS" BASIS,
 * WITHOUT WARRANTIES OR CONDITIONS OF ANY KIND, either express or implied.
 * See the License for the specific language governing permissions and
 * limitations under the License.
 */

package failback

import (
	"context"
	"strconv"
	"sync"
	"time"
)

import (
	"github.com/Workiva/go-datastructures/queue"
)

import (
	"dubbo.apache.org/dubbo-go/v3/cluster/cluster/base"
	"dubbo.apache.org/dubbo-go/v3/cluster/directory"
	"dubbo.apache.org/dubbo-go/v3/cluster/loadbalance"
	"dubbo.apache.org/dubbo-go/v3/common/constant"
	"dubbo.apache.org/dubbo-go/v3/common/extension"
	"dubbo.apache.org/dubbo-go/v3/common/logger"
	"dubbo.apache.org/dubbo-go/v3/protocol"
)

/**
 * When fails, record failure requests and schedule for retry on a regular interval.
 * Especially useful for services of notification.
 *
 * <a href="http://en.wikipedia.org/wiki/Failback">Failback</a>
 */
type clusterInvoker struct {
	base.ClusterInvoker

	once          sync.Once
	ticker        *time.Ticker
	maxRetries    int64
	failbackTasks int64
	taskList      *queue.Queue
}

func newClusterInvoker(directory directory.Directory) protocol.Invoker {
	invoker := &clusterInvoker{
		ClusterInvoker: base.NewClusterInvoker(directory),
	}
<<<<<<< HEAD
	retriesConfig := invoker.GetURL().GetParam(constant.RetriesKey, constant.DEFAULT_FAILBACK_TIMES)
=======
	retriesConfig := invoker.GetURL().GetParam(constant.RetriesKey, constant.DefaultFailbackTimes)
>>>>>>> 27aaaa9f
	retries, err := strconv.Atoi(retriesConfig)
	if err != nil || retries < 0 {
		logger.Error("Your retries config is invalid,pls do a check. And will use the default fail back times configuration instead.")
		retries = constant.DefaultFailbackTimesInt
	}

	failbackTasksConfig := invoker.GetURL().GetParamInt(constant.FailBackTasksKey, constant.DefaultFailbackTasks)
	if failbackTasksConfig <= 0 {
		failbackTasksConfig = constant.DefaultFailbackTasks
	}
	invoker.maxRetries = int64(retries)
	invoker.failbackTasks = failbackTasksConfig
	return invoker
}

func (invoker *clusterInvoker) tryTimerTaskProc(ctx context.Context, retryTask *retryTimerTask) {
	invoked := make([]protocol.Invoker, 0)
	invoked = append(invoked, retryTask.lastInvoker)

	retryInvoker := invoker.DoSelect(retryTask.loadbalance, retryTask.invocation, retryTask.invokers, invoked)
	result := retryInvoker.Invoke(ctx, retryTask.invocation)
	if result.Error() != nil {
		retryTask.lastInvoker = retryInvoker
		invoker.checkRetry(retryTask, result.Error())
	}
}

func (invoker *clusterInvoker) process(ctx context.Context) {
	invoker.ticker = time.NewTicker(time.Second * 1)
	for range invoker.ticker.C {
		// check each timeout task and re-run
		for {
			value, err := invoker.taskList.Peek()
			if err == queue.ErrDisposed {
				return
			}
			if err == queue.ErrEmptyQueue {
				break
			}

			retryTask := value.(*retryTimerTask)
			if time.Since(retryTask.lastT).Seconds() < 5 {
				break
			}

			// ignore return. the get must success.
			if _, err = invoker.taskList.Get(1); err != nil {
				logger.Warnf("get task found err: %v\n", err)
				break
			}
			go invoker.tryTimerTaskProc(ctx, retryTask)
		}
	}
}

func (invoker *clusterInvoker) checkRetry(retryTask *retryTimerTask, err error) {
	logger.Errorf("Failed retry to invoke the method %v in the service %v, wait again. The exception: %v.\n",
		retryTask.invocation.MethodName(), invoker.GetURL().Service(), err.Error())
	retryTask.retries++
	retryTask.lastT = time.Now()
	if retryTask.retries > invoker.maxRetries {
		logger.Errorf("Failed retry times exceed threshold (%v), We have to abandon, invocation-> %v.\n",
			retryTask.retries, retryTask.invocation)
		return
	}

	if err := invoker.taskList.Put(retryTask); err != nil {
		logger.Errorf("invoker.taskList.Put(retryTask:%#v) = error:%v", retryTask, err)
	}
}

// nolint
func (invoker *clusterInvoker) Invoke(ctx context.Context, invocation protocol.Invocation) protocol.Result {
	invokers := invoker.Directory.List(invocation)
	if err := invoker.CheckInvokers(invokers, invocation); err != nil {
		logger.Errorf("Failed to invoke the method %v in the service %v, wait for retry in background. Ignored exception: %v.\n",
			invocation.MethodName(), invoker.GetURL().Service(), err)
		return &protocol.RPCResult{}
	}

	// Get the service loadbalance config
	url := invokers[0].GetURL()
<<<<<<< HEAD
	lb := url.GetParam(constant.LoadbalanceKey, constant.DEFAULT_LOADBALANCE)
=======
	lb := url.GetParam(constant.LoadbalanceKey, constant.DefaultLoadbalance)
>>>>>>> 27aaaa9f
	// Get the service method loadbalance config if have
	methodName := invocation.MethodName()
	if v := url.GetMethodParam(methodName, constant.LoadbalanceKey, ""); v != "" {
		lb = v
	}

	loadBalance := extension.GetLoadbalance(lb)
	invoked := make([]protocol.Invoker, 0, len(invokers))
	ivk := invoker.DoSelect(loadBalance, invocation, invokers, invoked)
	// DO INVOKE
	result := ivk.Invoke(ctx, invocation)
	if result.Error() != nil {
		invoker.once.Do(func() {
			invoker.taskList = queue.New(invoker.failbackTasks)
			go invoker.process(ctx)
		})

		taskLen := invoker.taskList.Len()
		if taskLen >= invoker.failbackTasks {
			logger.Warnf("tasklist is too full > %d.\n", taskLen)
			return &protocol.RPCResult{}
		}

		timerTask := newRetryTimerTask(loadBalance, invocation, invokers, ivk)
		invoker.taskList.Put(timerTask)

		logger.Errorf("Failback to invoke the method %v in the service %v, wait for retry in background. Ignored exception: %v.\n",
			methodName, url.Service(), result.Error().Error())
		// ignore
		return &protocol.RPCResult{}
	}
	return result
}

func (invoker *clusterInvoker) Destroy() {
	invoker.ClusterInvoker.Destroy()

	// stop ticker
	if invoker.ticker != nil {
		invoker.ticker.Stop()
	}

	_ = invoker.taskList.Dispose()
}

type retryTimerTask struct {
	loadbalance loadbalance.LoadBalance
	invocation  protocol.Invocation
	invokers    []protocol.Invoker
	lastInvoker protocol.Invoker
	retries     int64
	lastT       time.Time
}

func newRetryTimerTask(loadbalance loadbalance.LoadBalance, invocation protocol.Invocation, invokers []protocol.Invoker,
	lastInvoker protocol.Invoker) *retryTimerTask {
	return &retryTimerTask{
		loadbalance: loadbalance,
		invocation:  invocation,
		invokers:    invokers,
		lastInvoker: lastInvoker,
		lastT:       time.Now(),
	}
}<|MERGE_RESOLUTION|>--- conflicted
+++ resolved
@@ -58,11 +58,7 @@
 	invoker := &clusterInvoker{
 		ClusterInvoker: base.NewClusterInvoker(directory),
 	}
-<<<<<<< HEAD
-	retriesConfig := invoker.GetURL().GetParam(constant.RetriesKey, constant.DEFAULT_FAILBACK_TIMES)
-=======
 	retriesConfig := invoker.GetURL().GetParam(constant.RetriesKey, constant.DefaultFailbackTimes)
->>>>>>> 27aaaa9f
 	retries, err := strconv.Atoi(retriesConfig)
 	if err != nil || retries < 0 {
 		logger.Error("Your retries config is invalid,pls do a check. And will use the default fail back times configuration instead.")
@@ -145,11 +141,7 @@
 
 	// Get the service loadbalance config
 	url := invokers[0].GetURL()
-<<<<<<< HEAD
-	lb := url.GetParam(constant.LoadbalanceKey, constant.DEFAULT_LOADBALANCE)
-=======
 	lb := url.GetParam(constant.LoadbalanceKey, constant.DefaultLoadbalance)
->>>>>>> 27aaaa9f
 	// Get the service method loadbalance config if have
 	methodName := invocation.MethodName()
 	if v := url.GetMethodParam(methodName, constant.LoadbalanceKey, ""); v != "" {

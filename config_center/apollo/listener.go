/*
 * Licensed to the Apache Software Foundation (ASF) under one or more
 * contributor license agreements.  See the NOTICE file distributed with
 * this work for additional information regarding copyright ownership.
 * The ASF licenses this file to You under the Apache License, Version 2.0
 * (the "License"); you may not use this file except in compliance with
 * the License.  You may obtain a copy of the License at
 *
 *     http://www.apache.org/licenses/LICENSE-2.0
 *
 * Unless required by applicable law or agreed to in writing, software
 * distributed under the License is distributed on an "AS IS" BASIS,
 * WITHOUT WARRANTIES OR CONDITIONS OF ANY KIND, either express or implied.
 * See the License for the specific language governing permissions and
 * limitations under the License.
 */

package apollo

import (
	"github.com/zouyx/agollo/v3"
	"github.com/zouyx/agollo/v3/storage"
	"gopkg.in/yaml.v2"
)

import (
	"github.com/apache/dubbo-go/common/logger"
	"github.com/apache/dubbo-go/config_center"
	"github.com/apache/dubbo-go/remoting"
)

type apolloListener struct {
	listeners map[config_center.ConfigurationListener]struct{}
}

<<<<<<< HEAD
// NewApolloListener creates a new apolloListener
func NewApolloListener() *apolloListener {
=======
// nolint
func newApolloListener() *apolloListener {
>>>>>>> a11ed32b
	return &apolloListener{
		listeners: make(map[config_center.ConfigurationListener]struct{}, 0),
	}
}

<<<<<<< HEAD
// OnChange process each listener
func (a *apolloListener) OnChange(changeEvent *agollo.ChangeEvent) {
	for key, change := range changeEvent.Changes {
		for listener := range a.listeners {
			listener.Process(&config_center.ConfigChangeEvent{
				ConfigType: getChangeType(change.ChangeType),
				Key:        key,
				Value:      change.NewValue,
			})
		}
=======
// OnChange ...
func (a *apolloListener) OnChange(changeEvent *storage.ChangeEvent) {

}

// OnNewestChange process each listener by all changes
func (a *apolloListener) OnNewestChange(changeEvent *storage.FullChangeEvent) {
	b, err := yaml.Marshal(changeEvent.Changes)
	if err != nil {
		logger.Errorf("apollo onNewestChange err %+v",
			err)
		return
	}
	content := string(b)
	for listener := range a.listeners {
		listener.Process(&config_center.ConfigChangeEvent{
			ConfigType: remoting.EventTypeUpdate,
			Key:        changeEvent.Namespace,
			Value:      content,
		})
>>>>>>> a11ed32b
	}
}

// AddListener adds a listener for apollo
func (a *apolloListener) AddListener(l config_center.ConfigurationListener) {
	if _, ok := a.listeners[l]; !ok {
		a.listeners[l] = struct{}{}
		agollo.AddChangeListener(a)
	}
}

// RemoveListener removes listeners of apollo
func (a *apolloListener) RemoveListener(l config_center.ConfigurationListener) {
	delete(a.listeners, l)
}<|MERGE_RESOLUTION|>--- conflicted
+++ resolved
@@ -33,31 +33,14 @@
 	listeners map[config_center.ConfigurationListener]struct{}
 }
 
-<<<<<<< HEAD
-// NewApolloListener creates a new apolloListener
-func NewApolloListener() *apolloListener {
-=======
 // nolint
 func newApolloListener() *apolloListener {
->>>>>>> a11ed32b
 	return &apolloListener{
 		listeners: make(map[config_center.ConfigurationListener]struct{}, 0),
 	}
 }
 
-<<<<<<< HEAD
 // OnChange process each listener
-func (a *apolloListener) OnChange(changeEvent *agollo.ChangeEvent) {
-	for key, change := range changeEvent.Changes {
-		for listener := range a.listeners {
-			listener.Process(&config_center.ConfigChangeEvent{
-				ConfigType: getChangeType(change.ChangeType),
-				Key:        key,
-				Value:      change.NewValue,
-			})
-		}
-=======
-// OnChange ...
 func (a *apolloListener) OnChange(changeEvent *storage.ChangeEvent) {
 
 }
@@ -77,7 +60,6 @@
 			Key:        changeEvent.Namespace,
 			Value:      content,
 		})
->>>>>>> a11ed32b
 	}
 }
 

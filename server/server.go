--- conflicted
+++ resolved
@@ -131,14 +131,9 @@
 			SetRegistries(regsCfg),
 		)
 	}
-	// Get the unique identifier of the handler (the default is the structure name or the alias set during registration)
-	interfaceName := common.GetReference(handler)
 	// Get service-level configuration items from provider.services configuration
 	if proCfg != nil && proCfg.Services != nil {
-<<<<<<< HEAD
-=======
 		// Get the unique identifier of the handler (the default is the structure name or the alias set during registration)
->>>>>>> 1a7b1690
 		// Give priority to accurately finding the service configuration from the configuration based on the reference name (i.e. the handler registration name)
 		svcCfg, ok := proCfg.Services[interfaceName]
 		if !ok {

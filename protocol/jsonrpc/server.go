--- conflicted
+++ resolved
@@ -346,40 +346,6 @@
 			if errRsp := sendResp(header, rspStream); errRsp != nil {
 				logger.Warnf("Exporter: sendResp(header:%#v, error:%v) = error:%s",
 					header, err, errRsp)
-<<<<<<< HEAD
-				return perrors.WithStack(errRsp)
-			}
-		}
-	}
-	// get method
-	svc := common.ServiceMap.GetService(JSONRPC, path)
-	if svc == nil {
-		return perrors.New("cannot find svc " + path)
-	}
-	method := svc.Method()[methodName]
-	if method == nil {
-		return perrors.New("cannot find method " + methodName + " of svc " + path)
-	}
-
-	in := []reflect.Value{svc.Rcvr()}
-	if method.CtxType() != nil {
-		in = append(in, method.SuiteContext(ctx))
-	}
-
-	// prepare argv
-	if (len(method.ArgsType()) == 1 || len(method.ArgsType()) == 2 && method.ReplyType() == nil) && method.ArgsType()[0].String() == "[]interface {}" {
-		in = append(in, reflect.ValueOf(args))
-	} else {
-		for i := 0; i < len(args); i++ {
-			t := reflect.ValueOf(args[i])
-			if !t.IsValid() {
-				at := method.ArgsType()[i]
-				if at.Kind() == reflect.Ptr {
-					at = at.Elem()
-				}
-				t = reflect.New(at)
-=======
->>>>>>> 4cf8f0e6
 			}
 		}
 	}

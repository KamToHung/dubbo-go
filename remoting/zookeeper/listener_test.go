/*
 * Licensed to the Apache Software Foundation (ASF) under one or more
 * contributor license agreements.  See the NOTICE file distributed with
 * this work for additional information regarding copyright ownership.
 * The ASF licenses this file to You under the Apache License, Version 2.0
 * (the "License"); you may not use this file except in compliance with
 * the License.  You may obtain a copy of the License at
 *
 *     http://www.apache.org/licenses/LICENSE-2.0
 *
 * Unless required by applicable law or agreed to in writing, software
 * distributed under the License is distributed on an "AS IS" BASIS,
 * WITHOUT WARRANTIES OR CONDITIONS OF ANY KIND, either express or implied.
 * See the License for the specific language governing permissions and
 * limitations under the License.
 */

package zookeeper

import (
<<<<<<< HEAD
	"fmt"
	"sync"
=======
>>>>>>> a4078d1f
	"testing"
	"time"
)
import (
	"github.com/samuel/go-zookeeper/zk"
	"github.com/stretchr/testify/assert"
)
import (
	"github.com/apache/dubbo-go/common/logger"
	"github.com/apache/dubbo-go/remoting"
)

func initZkData(t *testing.T) (*zk.TestCluster, *ZookeeperClient, <-chan zk.Event) {
	ts, client, event, err := NewMockZookeeperClient("test", 15*time.Second)
	assert.NoError(t, err)

	data := `
	dubbo.consumer.request_timeout=5s
	dubbo.consumer.connect_timeout=5s
	dubbo.application.organization=ikurento.com
	dubbo.application.name=BDTService
	dubbo.application.module=dubbogo user-info server
	dubbo.application.version=0.0.1
	dubbo.application.owner=ZX
	dubbo.application.environment=dev
	dubbo.registries.hangzhouzk.protocol=zookeeper
	dubbo.registries.hangzhouzk.timeout=3s
	dubbo.registries.hangzhouzk.address=127.0.0.1:2181
	dubbo.registries.shanghaizk.protocol=zookeeper
	dubbo.registries.shanghaizk.timeout=3s
	dubbo.registries.shanghaizk.address=127.0.0.1:2182
	dubbo.service.com.ikurento.user.UserProvider.protocol=dubbo
	dubbo.service.com.ikurento.user.UserProvider.interface=com.ikurento.user.UserProvider
	dubbo.service.com.ikurento.user.UserProvider.loadbalance=random
	dubbo.service.com.ikurento.user.UserProvider.warmup=100
	dubbo.service.com.ikurento.user.UserProvider.cluster=failover
`

	err = client.Create("/dubbo/dubbo.properties")
	assert.NoError(t, err)

	_, err = client.Conn.Set("/dubbo/dubbo.properties", []byte(data), 0)
	assert.NoError(t, err)

	return ts, client, event
}
func TestListener(t *testing.T) {
	changedData := `
	dubbo.consumer.request_timeout=3s
	dubbo.consumer.connect_timeout=5s
	dubbo.application.organization=ikurento.com
	dubbo.application.name=BDTService
	dubbo.application.module=dubbogo user-info server
	dubbo.application.version=0.0.1
	dubbo.application.owner=ZX
	dubbo.application.environment=dev
	dubbo.registries.hangzhouzk.protocol=zookeeper
	dubbo.registries.hangzhouzk.timeout=3s
	dubbo.registries.hangzhouzk.address=127.0.0.1:2181
	dubbo.registries.shanghaizk.protocol=zookeeper
	dubbo.registries.shanghaizk.timeout=3s
	dubbo.registries.shanghaizk.address=127.0.0.1:2182
	dubbo.service.com.ikurento.user.UserProvider.protocol=dubbo
	dubbo.service.com.ikurento.user.UserProvider.interface=com.ikurento.user.UserProvider
	dubbo.service.com.ikurento.user.UserProvider.loadbalance=random
	dubbo.service.com.ikurento.user.UserProvider.warmup=100
	dubbo.service.com.ikurento.user.UserProvider.cluster=failover
`
	var wait sync.WaitGroup
	ts, client, event := initZkData(t)
	defer ts.Stop()
	client.Wait.Add(1)
	wait.Add(1)
	go client.HandleZkEvent(event)
	listener := NewZkEventListener(client)
	dataListener := &mockDataListener{client: client, changedData: changedData, wait: &wait}
	listener.ListenServiceEvent("/dubbo", dataListener)

	_, err := client.Conn.Set("/dubbo/dubbo.properties", []byte(changedData), 1)
	assert.NoError(t, err)
	wait.Wait()
	assert.Equal(t, changedData, dataListener.eventList[1].Content)
	client.Close()

}

type mockDataListener struct {
	eventList   []remoting.Event
	client      *ZookeeperClient
	changedData string
	wait        *sync.WaitGroup
}

func (m *mockDataListener) DataChange(eventType remoting.Event) bool {
	logger.Info(eventType)
	m.eventList = append(m.eventList, eventType)
	if eventType.Content == m.changedData {
<<<<<<< HEAD
		m.wait.Done()
=======
		m.client.Close()
>>>>>>> a4078d1f
	}
	return true
}<|MERGE_RESOLUTION|>--- conflicted
+++ resolved
@@ -18,11 +18,7 @@
 package zookeeper
 
 import (
-<<<<<<< HEAD
-	"fmt"
 	"sync"
-=======
->>>>>>> a4078d1f
 	"testing"
 	"time"
 )
@@ -120,11 +116,7 @@
 	logger.Info(eventType)
 	m.eventList = append(m.eventList, eventType)
 	if eventType.Content == m.changedData {
-<<<<<<< HEAD
 		m.wait.Done()
-=======
-		m.client.Close()
->>>>>>> a4078d1f
 	}
 	return true
 }
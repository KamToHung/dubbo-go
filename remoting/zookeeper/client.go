/*
 * Licensed to the Apache Software Foundation (ASF) under one or more
 * contributor license agreements.  See the NOTICE file distributed with
 * this work for additional information regarding copyright ownership.
 * The ASF licenses this file to You under the Apache License, Version 2.0
 * (the "License"); you may not use this file except in compliance with
 * the License.  You may obtain a copy of the License at
 *
 *     http://www.apache.org/licenses/LICENSE-2.0
 *
 * Unless required by applicable law or agreed to in writing, software
 * distributed under the License is distributed on an "AS IS" BASIS,
 * WITHOUT WARRANTIES OR CONDITIONS OF ANY KIND, either express or implied.
 * See the License for the specific language governing permissions and
 * limitations under the License.
 */

package zookeeper

import (
	"path"
	"strings"
	"sync"
	"time"
)

import (
	"github.com/dubbogo/go-zookeeper/zk"
	perrors "github.com/pkg/errors"
)

import (
	"github.com/apache/dubbo-go/common/constant"
	"github.com/apache/dubbo-go/common/logger"
)

const (
	// ConnDelay connection delay interval
	ConnDelay = 3
	// MaxFailTimes max fail times
	MaxFailTimes = 15
)

var (
	errNilZkClientConn = perrors.New("zookeeper client{conn} is nil")
	errNilChildren     = perrors.Errorf("has none children")
	errNilNode         = perrors.Errorf("node does not exist")
)

// ZookeeperClient represents zookeeper client Configuration
type ZookeeperClient struct {
	name         string
	ZkAddrs      []string
	sync.RWMutex // for conn
	Conn         *zk.Conn
	Timeout      time.Duration
	exit         chan struct{}
	Wait         sync.WaitGroup

	eventRegistry     map[string][]*chan struct{}
	eventRegistryLock sync.RWMutex
}

// nolint
func StateToString(state zk.State) string {
	switch state {
	case zk.StateDisconnected:
		return "zookeeper disconnected"
	case zk.StateConnecting:
		return "zookeeper connecting"
	case zk.StateAuthFailed:
		return "zookeeper auth failed"
	case zk.StateConnectedReadOnly:
		return "zookeeper connect readonly"
	case zk.StateSaslAuthenticated:
		return "zookeeper sasl authenticated"
	case zk.StateExpired:
		return "zookeeper connection expired"
	case zk.StateConnected:
		return "zookeeper connected"
	case zk.StateHasSession:
		return "zookeeper has session"
	case zk.StateUnknown:
		return "zookeeper unknown state"
	case zk.State(zk.EventNodeDeleted):
		return "zookeeper node deleted"
	case zk.State(zk.EventNodeDataChanged):
		return "zookeeper node data changed"
	default:
		return state.String()
	}
}

// nolint
type Options struct {
	zkName string
	client *ZookeeperClient

	ts *zk.TestCluster
}

// Option will define a function of handling Options
type Option func(*Options)

// WithZkName sets zk client name
func WithZkName(name string) Option {
	return func(opt *Options) {
		opt.zkName = name
	}
}

// ValidateZookeeperClient validates client and sets options
func ValidateZookeeperClient(container zkClientFacade, opts ...Option) error {
<<<<<<< HEAD
	var err error
=======
	var (
		err error
	)
>>>>>>> 5a121370
	options := &Options{}
	for _, opt := range opts {
		opt(options)
	}
	connected := false

	lock := container.ZkClientLock()
	url := container.GetUrl()

	lock.Lock()
	defer lock.Unlock()

	if container.ZkClient() == nil {
<<<<<<< HEAD
		//in dubbo ,every registry only connect one node ,so this is []string{r.Address}
		var timeout time.Duration
		timeout, err = time.ParseDuration(url.GetParam(constant.REGISTRY_TIMEOUT_KEY, constant.DEFAULT_REG_TIMEOUT))
=======
		// in dubbo, every registry only connect one node, so this is []string{r.Address}
		timeout, err := time.ParseDuration(url.GetParam(constant.REGISTRY_TIMEOUT_KEY, constant.DEFAULT_REG_TIMEOUT))
>>>>>>> 5a121370
		if err != nil {
			logger.Errorf("timeout config %v is invalid ,err is %v",
				url.GetParam(constant.REGISTRY_TIMEOUT_KEY, constant.DEFAULT_REG_TIMEOUT), err.Error())
			return perrors.WithMessagef(err, "newZookeeperClient(address:%+v)", url.Location)
		}
		zkAddresses := strings.Split(url.Location, ",")
<<<<<<< HEAD
		newClient, err := newZookeeperClient(options.zkName, zkAddresses, timeout)
=======
		newClient, err := NewZookeeperClient(options.zkName, zkAddresses, timeout)
>>>>>>> 5a121370
		if err != nil {
			logger.Warnf("newZookeeperClient(name{%s}, zk address{%v}, timeout{%d}) = error{%v}",
				options.zkName, url.Location, timeout.String(), err)
			return perrors.WithMessagef(err, "newZookeeperClient(address:%+v)", url.Location)
		}
		container.SetZkClient(newClient)
		connected = true
	}

	if container.ZkClient().Conn == nil {
		var event <-chan zk.Event
		container.ZkClient().Conn, event, err = zk.Connect(container.ZkClient().ZkAddrs, container.ZkClient().Timeout)
		if err == nil {
			container.ZkClient().Wait.Add(1)
			connected = true
			go container.ZkClient().HandleZkEvent(event)
		}
	}

	if connected {
		logger.Info("Connect to zookeeper successfully, name{%s}, zk address{%v}", options.zkName, url.Location)
<<<<<<< HEAD
		container.WaitGroup().Add(1) //zk client start successful, then registry wg +1
=======
		container.WaitGroup().Add(1) // zk client start successful, then registry wg +1
>>>>>>> 5a121370
	}

	return perrors.WithMessagef(err, "newZookeeperClient(address:%+v)", url.PrimitiveURL)
}

func NewZookeeperClient(name string, zkAddrs []string, timeout time.Duration) (*ZookeeperClient, error) {
	var (
		err   error
		event <-chan zk.Event
		z     *ZookeeperClient
	)

	z = &ZookeeperClient{
		name:          name,
		ZkAddrs:       zkAddrs,
		Timeout:       timeout,
		exit:          make(chan struct{}),
		eventRegistry: make(map[string][]*chan struct{}),
	}
	// connect to zookeeper
	z.Conn, event, err = zk.Connect(zkAddrs, timeout)
	if err != nil {
		return nil, perrors.WithMessagef(err, "zk.Connect(zkAddrs:%+v)", zkAddrs)
	}

	z.Wait.Add(1)
	go z.HandleZkEvent(event)

	return z, nil
}

// WithTestCluster sets test cluser for zk client
func WithTestCluster(ts *zk.TestCluster) Option {
	return func(opt *Options) {
		opt.ts = ts
	}
}

// NewMockZookeeperClient returns a mock client instance
func NewMockZookeeperClient(name string, timeout time.Duration, opts ...Option) (*zk.TestCluster, *ZookeeperClient, <-chan zk.Event, error) {
	var (
		err   error
		event <-chan zk.Event
		z     *ZookeeperClient
		ts    *zk.TestCluster
	)

	z = &ZookeeperClient{
		name:          name,
		ZkAddrs:       []string{},
		Timeout:       timeout,
		exit:          make(chan struct{}),
		eventRegistry: make(map[string][]*chan struct{}),
	}

	options := &Options{}
	for _, opt := range opts {
		opt(options)
	}

	// connect to zookeeper
	if options.ts != nil {
		ts = options.ts
	} else {
		ts, err = zk.StartTestCluster(1, nil, nil)
		if err != nil {
			return nil, nil, nil, perrors.WithMessagef(err, "zk.Connect")
		}
	}

	z.Conn, event, err = ts.ConnectWithOptions(timeout)
	if err != nil {
		return nil, nil, nil, perrors.WithMessagef(err, "zk.Connect")
	}

	return ts, z, event, nil
}

// HandleZkEvent handles zookeeper events
func (z *ZookeeperClient) HandleZkEvent(session <-chan zk.Event) {
	var (
		state int
		event zk.Event
	)

	defer func() {
		z.Wait.Done()
		logger.Infof("zk{path:%v, name:%s} connection goroutine game over.", z.ZkAddrs, z.name)
	}()

	for {
		select {
		case <-z.exit:
			return
		case event = <-session:
			logger.Infof("client{%s} get a zookeeper event{type:%s, server:%s, path:%s, state:%d-%s, err:%v}",
				z.name, event.Type, event.Server, event.Path, event.State, StateToString(event.State), event.Err)
			switch (int)(event.State) {
			case (int)(zk.StateDisconnected):
				logger.Warnf("zk{addr:%s} state is StateDisconnected, so close the zk client{name:%s}.", z.ZkAddrs, z.name)
				z.stop()
				z.Lock()
				conn := z.Conn
				z.Conn = nil
				z.Unlock()
				if conn != nil {
					conn.Close()
				}
				return
			case (int)(zk.EventNodeDataChanged), (int)(zk.EventNodeChildrenChanged):
				logger.Infof("zkClient{%s} get zk node changed event{path:%s}", z.name, event.Path)
				z.eventRegistryLock.RLock()
				for p, a := range z.eventRegistry {
					if strings.HasPrefix(p, event.Path) {
						logger.Infof("send event{state:zk.EventNodeDataChange, Path:%s} notify event to path{%s} related listener",
							event.Path, p)
						for _, e := range a {
							*e <- struct{}{}
						}
					}
				}
				z.eventRegistryLock.RUnlock()
			case (int)(zk.StateConnecting), (int)(zk.StateConnected), (int)(zk.StateHasSession):
				if state == (int)(zk.StateHasSession) {
					continue
				}
				z.eventRegistryLock.RLock()
				if a, ok := z.eventRegistry[event.Path]; ok && 0 < len(a) {
					for _, e := range a {
						*e <- struct{}{}
					}
				}
				z.eventRegistryLock.RUnlock()
			}
			state = (int)(event.State)
		}
	}
}

// RegisterEvent registers zookeeper events
func (z *ZookeeperClient) RegisterEvent(zkPath string, event *chan struct{}) {
	if zkPath == "" || event == nil {
		return
	}

	z.eventRegistryLock.Lock()
	defer z.eventRegistryLock.Unlock()
	a := z.eventRegistry[zkPath]
	a = append(a, event)
	z.eventRegistry[zkPath] = a
	logger.Debugf("zkClient{%s} register event{path:%s, ptr:%p}", z.name, zkPath, event)
}

// UnregisterEvent unregisters zookeeper events
func (z *ZookeeperClient) UnregisterEvent(zkPath string, event *chan struct{}) {
	if zkPath == "" {
		return
	}

	z.eventRegistryLock.Lock()
	defer z.eventRegistryLock.Unlock()
	infoList, ok := z.eventRegistry[zkPath]
	if !ok {
		return
	}
	for i, e := range infoList {
		if e == event {
			infoList = append(infoList[:i], infoList[i+1:]...)
			logger.Infof("zkClient{%s} unregister event{path:%s, event:%p}", z.name, zkPath, event)
		}
	}
	logger.Debugf("after zkClient{%s} unregister event{path:%s, event:%p}, array length %d",
		z.name, zkPath, event, len(infoList))
	if len(infoList) == 0 {
		delete(z.eventRegistry, zkPath)
	} else {
		z.eventRegistry[zkPath] = infoList
	}
}

// nolint
func (z *ZookeeperClient) Done() <-chan struct{} {
	return z.exit
}

func (z *ZookeeperClient) stop() bool {
	select {
	case <-z.exit:
		return true
	default:
		close(z.exit)
	}

	return false
}

// ZkConnValid validates zookeeper connection
func (z *ZookeeperClient) ZkConnValid() bool {
	select {
	case <-z.exit:
		return false
	default:
	}

	valid := true
	z.RLock()
	if z.Conn == nil {
		valid = false
	}
	z.RUnlock()

	return valid
}

// nolint
func (z *ZookeeperClient) Close() {
	if z == nil {
		return
	}

	z.stop()
	z.Wait.Wait()
	z.Lock()
	conn := z.Conn
	z.Conn = nil
	z.Unlock()
	if conn != nil {
		logger.Infof("zkClient Conn{name:%s, zk addr:%d} exit now.", z.name, conn.SessionID())
		conn.Close()
	}

	logger.Infof("zkClient{name:%s, zk addr:%s} exit now.", z.name, z.ZkAddrs)
}

// Create will create the node recursively, which means that if the parent node is absent,
// it will create parent node first.
// And the value for the basePath is ""
func (z *ZookeeperClient) Create(basePath string) error {
	return z.CreateWithValue(basePath, []byte(""))
}

// CreateWithValue will create the node recursively, which means that if the parent node is absent,
// it will create parent node first.
func (z *ZookeeperClient) CreateWithValue(basePath string, value []byte) error {
	var (
		err     error
		tmpPath string
	)

	logger.Debugf("zookeeperClient.Create(basePath{%s})", basePath)
	conn := z.getConn()
	err = errNilZkClientConn
	if conn == nil {
		return perrors.WithMessagef(err, "zk.Create(path:%s)", basePath)
	}

	for _, str := range strings.Split(basePath, "/")[1:] {
		tmpPath = path.Join(tmpPath, "/", str)
		_, err = conn.Create(tmpPath, value, 0, zk.WorldACL(zk.PermAll))

		if err != nil {
			if err == zk.ErrNodeExists {
				logger.Debugf("zk.create(\"%s\") exists", tmpPath)
			} else {
				logger.Errorf("zk.create(\"%s\") error(%v)", tmpPath, perrors.WithStack(err))
				return perrors.WithMessagef(err, "zk.Create(path:%s)", basePath)
			}
		}
	}

	return nil
}

// nolint
func (z *ZookeeperClient) Delete(basePath string) error {
	err := errNilZkClientConn
	conn := z.getConn()
	if conn != nil {
		err = conn.Delete(basePath, -1)
	}

	return perrors.WithMessagef(err, "Delete(basePath:%s)", basePath)
}

// RegisterTemp registers temporary node by @basePath and @node
func (z *ZookeeperClient) RegisterTemp(basePath string, node string) (string, error) {
	var (
		err     error
		zkPath  string
		tmpPath string
	)

	err = errNilZkClientConn
	zkPath = path.Join(basePath) + "/" + node
	conn := z.getConn()
	if conn != nil {
		tmpPath, err = conn.Create(zkPath, []byte(""), zk.FlagEphemeral, zk.WorldACL(zk.PermAll))
	}

	if err != nil {
		logger.Warnf("conn.Create(\"%s\", zk.FlagEphemeral) = error(%v)", zkPath, perrors.WithStack(err))
		return zkPath, perrors.WithStack(err)
	}
	logger.Debugf("zkClient{%s} create a temp zookeeper node:%s", z.name, tmpPath)

	return tmpPath, nil
}

// RegisterTempSeq register temporary sequence node by @basePath and @data
func (z *ZookeeperClient) RegisterTempSeq(basePath string, data []byte) (string, error) {
	var (
		err     error
		tmpPath string
	)

	err = errNilZkClientConn
	conn := z.getConn()
	if conn != nil {
		tmpPath, err = conn.Create(
			path.Join(basePath)+"/",
			data,
			zk.FlagEphemeral|zk.FlagSequence,
			zk.WorldACL(zk.PermAll),
		)
	}

	logger.Debugf("zookeeperClient.RegisterTempSeq(basePath{%s}) = tempPath{%s}", basePath, tmpPath)
	if err != nil && err != zk.ErrNodeExists {
		logger.Errorf("zkClient{%s} conn.Create(\"%s\", \"%s\", zk.FlagEphemeral|zk.FlagSequence) error(%v)",
			z.name, basePath, string(data), err)
		return "", perrors.WithStack(err)
	}
	logger.Debugf("zkClient{%s} create a temp zookeeper node:%s", z.name, tmpPath)

	return tmpPath, nil
}

// GetChildrenW gets children watch by @path
func (z *ZookeeperClient) GetChildrenW(path string) ([]string, <-chan zk.Event, error) {
	var (
		err      error
		children []string
		stat     *zk.Stat
		watcher  *zk.Watcher
	)

	err = errNilZkClientConn
	conn := z.getConn()
	if conn != nil {
		children, stat, watcher, err = conn.ChildrenW(path)
	}

	if err != nil {
		if err == zk.ErrNoChildrenForEphemerals {
			return nil, nil, errNilChildren
		}
		if err == zk.ErrNoNode {
			return nil, nil, errNilNode
		}
		logger.Errorf("zk.ChildrenW(path{%s}) = error(%v)", path, err)
		return nil, nil, perrors.WithMessagef(err, "zk.ChildrenW(path:%s)", path)
	}
	if stat == nil {
		return nil, nil, perrors.Errorf("path{%s} get stat is nil", path)
	}
	if len(children) == 0 {
		return nil, nil, errNilChildren
	}

	return children, watcher.EvtCh, nil
}

// GetChildren gets children by @path
func (z *ZookeeperClient) GetChildren(path string) ([]string, error) {
	var (
		err      error
		children []string
		stat     *zk.Stat
	)

	err = errNilZkClientConn
	conn := z.getConn()
	if conn != nil {
		children, stat, err = conn.Children(path)
	}

	if err != nil {
		if err == zk.ErrNoNode {
			return nil, perrors.Errorf("path{%s} has none children", path)
		}
		logger.Errorf("zk.Children(path{%s}) = error(%v)", path, perrors.WithStack(err))
		return nil, perrors.WithMessagef(err, "zk.Children(path:%s)", path)
	}
	if stat == nil {
		return nil, perrors.Errorf("path{%s} has none children", path)
	}
	if len(children) == 0 {
		return nil, errNilChildren
	}

	return children, nil
}

// ExistW to judge watch whether it exists or not by @zkPath
func (z *ZookeeperClient) ExistW(zkPath string) (<-chan zk.Event, error) {
	var (
		exist   bool
		err     error
		watcher *zk.Watcher
	)

	err = errNilZkClientConn
	conn := z.getConn()
	if conn != nil {
		exist, _, watcher, err = conn.ExistsW(zkPath)
	}

	if err != nil {
		logger.Warnf("zkClient{%s}.ExistsW(path{%s}) = error{%v}.", z.name, zkPath, perrors.WithStack(err))
		return nil, perrors.WithMessagef(err, "zk.ExistsW(path:%s)", zkPath)
	}
	if !exist {
		logger.Warnf("zkClient{%s}'s App zk path{%s} does not exist.", z.name, zkPath)
		return nil, perrors.Errorf("zkClient{%s} App zk path{%s} does not exist.", z.name, zkPath)
	}

	return watcher.EvtCh, nil
}

// GetContent gets content by @zkPath
func (z *ZookeeperClient) GetContent(zkPath string) ([]byte, *zk.Stat, error) {
	return z.Conn.Get(zkPath)
}

// getConn gets zookeeper connection safely
func (z *ZookeeperClient) getConn() *zk.Conn {
	z.RLock()
	defer z.RUnlock()
	return z.Conn
}<|MERGE_RESOLUTION|>--- conflicted
+++ resolved
@@ -111,13 +111,9 @@
 
 // ValidateZookeeperClient validates client and sets options
 func ValidateZookeeperClient(container zkClientFacade, opts ...Option) error {
-<<<<<<< HEAD
-	var err error
-=======
 	var (
 		err error
 	)
->>>>>>> 5a121370
 	options := &Options{}
 	for _, opt := range opts {
 		opt(options)
@@ -131,25 +127,15 @@
 	defer lock.Unlock()
 
 	if container.ZkClient() == nil {
-<<<<<<< HEAD
-		//in dubbo ,every registry only connect one node ,so this is []string{r.Address}
-		var timeout time.Duration
-		timeout, err = time.ParseDuration(url.GetParam(constant.REGISTRY_TIMEOUT_KEY, constant.DEFAULT_REG_TIMEOUT))
-=======
 		// in dubbo, every registry only connect one node, so this is []string{r.Address}
 		timeout, err := time.ParseDuration(url.GetParam(constant.REGISTRY_TIMEOUT_KEY, constant.DEFAULT_REG_TIMEOUT))
->>>>>>> 5a121370
 		if err != nil {
 			logger.Errorf("timeout config %v is invalid ,err is %v",
 				url.GetParam(constant.REGISTRY_TIMEOUT_KEY, constant.DEFAULT_REG_TIMEOUT), err.Error())
 			return perrors.WithMessagef(err, "newZookeeperClient(address:%+v)", url.Location)
 		}
 		zkAddresses := strings.Split(url.Location, ",")
-<<<<<<< HEAD
-		newClient, err := newZookeeperClient(options.zkName, zkAddresses, timeout)
-=======
 		newClient, err := NewZookeeperClient(options.zkName, zkAddresses, timeout)
->>>>>>> 5a121370
 		if err != nil {
 			logger.Warnf("newZookeeperClient(name{%s}, zk address{%v}, timeout{%d}) = error{%v}",
 				options.zkName, url.Location, timeout.String(), err)
@@ -171,11 +157,7 @@
 
 	if connected {
 		logger.Info("Connect to zookeeper successfully, name{%s}, zk address{%v}", options.zkName, url.Location)
-<<<<<<< HEAD
-		container.WaitGroup().Add(1) //zk client start successful, then registry wg +1
-=======
 		container.WaitGroup().Add(1) // zk client start successful, then registry wg +1
->>>>>>> 5a121370
 	}
 
 	return perrors.WithMessagef(err, "newZookeeperClient(address:%+v)", url.PrimitiveURL)

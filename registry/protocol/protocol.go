/*
 * Licensed to the Apache Software Foundation (ASF) under one or more
 * contributor license agreements.  See the NOTICE file distributed with
 * this work for additional information regarding copyright ownership.
 * The ASF licenses this file to You under the Apache License, Version 2.0
 * (the "License"); you may not use this file except in compliance with
 * the License.  You may obtain a copy of the License at
 *
 *     http://www.apache.org/licenses/LICENSE-2.0
 *
 * Unless required by applicable law or agreed to in writing, software
 * distributed under the License is distributed on an "AS IS" BASIS,
 * WITHOUT WARRANTIES OR CONDITIONS OF ANY KIND, either express or implied.
 * See the License for the specific language governing permissions and
 * limitations under the License.
 */

package protocol

import (
	"context"
	"strings"
	"sync"
)

import (
	gxset "github.com/dubbogo/gost/container/set"

	perrors "github.com/pkg/errors"
)

import (
	"dubbo.apache.org/dubbo-go/v3/common"
	"dubbo.apache.org/dubbo-go/v3/common/constant"
	"dubbo.apache.org/dubbo-go/v3/common/extension"
	"dubbo.apache.org/dubbo-go/v3/common/logger"
	"dubbo.apache.org/dubbo-go/v3/config"
	"dubbo.apache.org/dubbo-go/v3/config_center"
	_ "dubbo.apache.org/dubbo-go/v3/config_center/configurator"
	"dubbo.apache.org/dubbo-go/v3/protocol"
	"dubbo.apache.org/dubbo-go/v3/protocol/protocolwrapper"
	"dubbo.apache.org/dubbo-go/v3/registry"
	_ "dubbo.apache.org/dubbo-go/v3/registry/directory"
	"dubbo.apache.org/dubbo-go/v3/remoting"
)

var (
	regProtocol   *registryProtocol
	once          sync.Once
	reserveParams = []string{
		"application", "codec", "exchanger", "serialization", "cluster", "connections", "deprecated", "group",
		"loadbalance", "mock", "path", "timeout", "token", "version", "warmup", "weight", "timestamp", "dubbo",
		"release", "interface", "registry.role",
	}
)

type registryProtocol struct {
	invokers []protocol.Invoker
	// Registry Map<RegistryAddress, Registry>
	registries *sync.Map
	// To solve the problem of RMI repeated exposure port conflicts,
	// the services that have been exposed are no longer exposed.
	// providerurl <--> exporter
	bounds                        *sync.Map
	overrideListeners             *sync.Map
	serviceConfigurationListeners *sync.Map
	providerConfigurationListener *providerConfigurationListener
	once                          sync.Once
}

func init() {
	extension.SetProtocol("registry", GetProtocol)
}

func getCacheKey(invoker protocol.Invoker) string {
	url := getProviderUrl(invoker)
	delKeys := gxset.NewSet("dynamic", "enabled")
	return url.CloneExceptParams(delKeys).String()
}

func newRegistryProtocol() *registryProtocol {
	return &registryProtocol{
		registries: &sync.Map{},
		bounds:     &sync.Map{},
	}
}

func getRegistry(regUrl *common.URL) registry.Registry {
	reg, err := extension.GetRegistry(regUrl.Protocol, regUrl)
	if err != nil {
		logger.Errorf("Registry can not connect success, program is going to panic.Error message is %s", err.Error())
		panic(err.Error())
	}
	return reg
}

func getUrlToRegistry(providerUrl *common.URL, registryUrl *common.URL) *common.URL {
	if registryUrl.GetParamBool("simplified", false) {
		return providerUrl.CloneWithParams(reserveParams)
	} else {
		return filterHideKey(providerUrl)
	}
}

// filterHideKey filter the parameters that do not need to be output in url(Starting with .)
func filterHideKey(url *common.URL) *common.URL {
	// be careful params maps in url is map type
	removeSet := gxset.NewSet()
	for k := range url.GetParams() {
		if strings.HasPrefix(k, ".") {
			removeSet.Add(k)
		}
	}
	return url.CloneExceptParams(removeSet)
}

func (proto *registryProtocol) initConfigurationListeners() {
	proto.overrideListeners = &sync.Map{}
	proto.serviceConfigurationListeners = &sync.Map{}
	proto.providerConfigurationListener = newProviderConfigurationListener(proto.overrideListeners)
}

// nolint
func (proto *registryProtocol) GetRegistries() []registry.Registry {
	var rs []registry.Registry
	proto.registries.Range(func(_, v interface{}) bool {
		if r, ok := v.(registry.Registry); ok {
			rs = append(rs, r)
		}
		return true
	})
	return rs
}

// Refer provider service from registry center
func (proto *registryProtocol) Refer(url *common.URL) protocol.Invoker {
	registryUrl := url
	serviceUrl := registryUrl.SubURL
	if registryUrl.Protocol == constant.RegistryProtocol {
<<<<<<< HEAD
		registryUrl.Protocol = registryUrl.GetParam(constant.REGISTRY_KEY, "")
=======
		registryUrl.Protocol = registryUrl.GetParam(constant.RegistryKey, "")
>>>>>>> 27aaaa9f
	}

	var reg registry.Registry
	if regI, loaded := proto.registries.Load(registryUrl.Key()); !loaded {
		reg = getRegistry(registryUrl)
		proto.registries.Store(registryUrl.Key(), reg)
	} else {
		reg = regI.(registry.Registry)
	}

	// new registry directory for store service url from registry
	directory, err := extension.GetDefaultRegistryDirectory(registryUrl, reg)
	if err != nil {
		logger.Errorf("consumer service %v create registry directory error, error message is %s, and will return nil invoker!",
			serviceUrl.String(), err.Error())
		return nil
	}

	err = reg.Register(serviceUrl)
	if err != nil {
		logger.Errorf("consumer service %v register registry %v error, error message is %s",
			serviceUrl.String(), registryUrl.String(), err.Error())
	}

	// new cluster invoker
<<<<<<< HEAD
	cluster := extension.GetCluster(serviceUrl.GetParam(constant.ClusterKey, constant.DEFAULT_CLUSTER))
=======
	cluster := extension.GetCluster(serviceUrl.GetParam(constant.ClusterKey, constant.DefaultCluster))
>>>>>>> 27aaaa9f
	invoker := cluster.Join(directory)
	proto.invokers = append(proto.invokers, invoker)
	return invoker
}

// Export provider service to registry center
func (proto *registryProtocol) Export(invoker protocol.Invoker) protocol.Exporter {
	proto.once.Do(func() {
		proto.initConfigurationListeners()
	})
	registryUrl := getRegistryUrl(invoker)
	providerUrl := getProviderUrl(invoker)

	overriderUrl := getSubscribedOverrideUrl(providerUrl)
	// Deprecated! subscribe to override rules in 2.6.x or before.
	overrideSubscribeListener := newOverrideSubscribeListener(overriderUrl, invoker, proto)
	proto.overrideListeners.Store(overriderUrl, overrideSubscribeListener)
	proto.providerConfigurationListener.OverrideUrl(providerUrl)
	serviceConfigurationListener := newServiceConfigurationListener(overrideSubscribeListener, providerUrl)
	proto.serviceConfigurationListeners.Store(providerUrl.ServiceKey(), serviceConfigurationListener)
	serviceConfigurationListener.OverrideUrl(providerUrl)

	var reg registry.Registry
	if registryUrl.Protocol != "" {
		if regI, loaded := proto.registries.Load(registryUrl.Key()); !loaded {
			reg = getRegistry(registryUrl)
			proto.registries.Store(registryUrl.Key(), reg)
			logger.Infof("Export proto:%p registries address:%p", proto, proto.registries)
		} else {
			reg = regI.(registry.Registry)
		}
		registeredProviderUrl := getUrlToRegistry(providerUrl, registryUrl)
		err := reg.Register(registeredProviderUrl)
		if err != nil {
			logger.Errorf("provider service %v register registry %v error, error message is %s",
				providerUrl.Key(), registryUrl.Key(), err.Error())
			return nil
		}
	}

	key := getCacheKey(invoker)
	logger.Infof("The cached exporter keys is %v!", key)
	cachedExporter, loaded := proto.bounds.Load(key)
	if loaded {
		logger.Infof("The exporter has been cached, and will return cached exporter!")
	} else {
		wrappedInvoker := newWrappedInvoker(invoker, providerUrl)
		cachedExporter = extension.GetProtocol(protocolwrapper.FILTER).Export(wrappedInvoker)
		proto.bounds.Store(key, cachedExporter)
		logger.Infof("The exporter has not been cached, and will return a new exporter!")
	}

	if registryUrl.Protocol != "" {
		go func() {
			if err := reg.Subscribe(overriderUrl, overrideSubscribeListener); err != nil {
				logger.Warnf("reg.subscribe(overriderUrl:%v) = error:%v", overriderUrl, err)
			}
		}()
	}
	return cachedExporter.(protocol.Exporter)
}

func (proto *registryProtocol) reExport(invoker protocol.Invoker, newUrl *common.URL) {
	key := getCacheKey(invoker)
	if oldExporter, loaded := proto.bounds.Load(key); loaded {
		wrappedNewInvoker := newWrappedInvoker(invoker, newUrl)
		oldExporter.(protocol.Exporter).Unexport()
		proto.bounds.Delete(key)
		// oldExporter Unexport function unRegister rpcService from the serviceMap, so need register it again as far as possible
		if err := registerServiceMap(invoker); err != nil {
			logger.Error(err.Error())
		}
		proto.Export(wrappedNewInvoker)
		// TODO:  unregister & unsubscribe
	}
}

func registerServiceMap(invoker protocol.Invoker) error {
	providerUrl := getProviderUrl(invoker)
	// the bean.name param of providerUrl is the ServiceConfig id property
	// such as dubbo://:20000/org.apache.dubbo.UserProvider?bean.name=UserProvider&cluster=failfast...
	id := providerUrl.GetParam(constant.BeanNameKey, "")

	serviceConfig := config.GetProviderConfig().Services[id]
	if serviceConfig == nil {
		s := "reExport can not get serviceConfig"
		return perrors.New(s)
	}
	rpcService := config.GetProviderService(id)
	if rpcService == nil {
		s := "reExport can not get RPCService"
		return perrors.New(s)
	}

	_, err := common.ServiceMap.Register(serviceConfig.Interface,
		// FIXME
		serviceConfig.ProtocolIDs[0], serviceConfig.Group,
		serviceConfig.Version, rpcService)
	if err != nil {
		s := "reExport can not re register ServiceMap. Error message is " + err.Error()
		return perrors.New(s)
	}
	return nil
}

type overrideSubscribeListener struct {
	url           *common.URL
	originInvoker protocol.Invoker
	protocol      *registryProtocol
	configurator  config_center.Configurator
}

func newOverrideSubscribeListener(overriderUrl *common.URL, invoker protocol.Invoker, proto *registryProtocol) *overrideSubscribeListener {
	return &overrideSubscribeListener{url: overriderUrl, originInvoker: invoker, protocol: proto}
}

// Notify will be triggered when a service change notification is received.
func (nl *overrideSubscribeListener) Notify(event *registry.ServiceEvent) {
	if isMatched(event.Service, nl.url) && event.Action == remoting.EventTypeAdd {
		nl.configurator = extension.GetDefaultConfigurator(event.Service)
		nl.doOverrideIfNecessary()
	}
}

func (nl *overrideSubscribeListener) NotifyAll(events []*registry.ServiceEvent, callback func()) {
	defer callback()
	if len(events) == 0 {
		return
	}
	for _, e := range events {
		nl.Notify(e)
	}
}

func (nl *overrideSubscribeListener) doOverrideIfNecessary() {
	providerUrl := getProviderUrl(nl.originInvoker)
	key := getCacheKey(nl.originInvoker)
	if exporter, ok := nl.protocol.bounds.Load(key); ok {
		currentUrl := exporter.(protocol.Exporter).GetInvoker().GetURL()
		// Compatible with the 2.6.x
		if nl.configurator != nil {
			nl.configurator.Configure(providerUrl)
		}
		// provider application level  management in 2.7.x
		for _, v := range nl.protocol.providerConfigurationListener.Configurators() {
			v.Configure(providerUrl)
		}
		// provider service level  management in 2.7.x
		if serviceListener, ok := nl.protocol.serviceConfigurationListeners.Load(providerUrl.ServiceKey()); ok {
			listener := serviceListener.(*serviceConfigurationListener)
			for _, v := range listener.Configurators() {
				v.Configure(providerUrl)
			}
		}

		if currentUrl.String() != providerUrl.String() {
			newRegUrl := nl.originInvoker.GetURL().Clone()
			setProviderUrl(newRegUrl, providerUrl)
			nl.protocol.reExport(nl.originInvoker, newRegUrl)
		}
	}
}

func isMatched(providerUrl *common.URL, consumerUrl *common.URL) bool {
	// Compatible with the 2.6.x
	if len(providerUrl.GetParam(constant.CategoryKey, "")) == 0 &&
		providerUrl.Protocol == constant.OverrideProtocol {
		providerUrl.AddParam(constant.CategoryKey, constant.ConfiguratorsCategory)
	}
	consumerInterface := consumerUrl.GetParam(constant.InterfaceKey, consumerUrl.Path)
	providerInterface := providerUrl.GetParam(constant.InterfaceKey, providerUrl.Path)

	if !(constant.AnyValue == consumerInterface ||
		constant.AnyValue == providerInterface ||
		providerInterface == consumerInterface) {
		return false
	}

	if !isMatchCategory(providerUrl.GetParam(constant.CategoryKey, constant.DefaultCategory),
		consumerUrl.GetParam(constant.CategoryKey, constant.DefaultCategory)) {
		return false
	}

	if !providerUrl.GetParamBool(constant.EnabledKey, true) &&
		consumerUrl.GetParam(constant.EnabledKey, "") != constant.AnyValue {
		return false
	}
	consumerGroup := consumerUrl.GetParam(constant.GroupKey, "")
	consumerVersion := consumerUrl.GetParam(constant.VersionKey, "")
<<<<<<< HEAD
	consumerClassifier := consumerUrl.GetParam(constant.CLASSIFIER_KEY, "")

	providerGroup := providerUrl.GetParam(constant.GroupKey, "")
	providerVersion := providerUrl.GetParam(constant.VersionKey, "")
	providerClassifier := providerUrl.GetParam(constant.CLASSIFIER_KEY, "")
=======
	consumerClassifier := consumerUrl.GetParam(constant.ClassifierKey, "")

	providerGroup := providerUrl.GetParam(constant.GroupKey, "")
	providerVersion := providerUrl.GetParam(constant.VersionKey, "")
	providerClassifier := providerUrl.GetParam(constant.ClassifierKey, "")
>>>>>>> 27aaaa9f
	// todo: public static boolean isContains(String values, String value) {
	//        return isNotEmpty(values) && isContains(CommaSplitPattern.split(values), value);
	//    }
	return (consumerGroup == constant.AnyValue || consumerGroup == providerGroup ||
		strings.Contains(consumerGroup, providerGroup)) && (consumerVersion == constant.AnyValue ||
		consumerVersion == providerVersion) && (len(consumerClassifier) == 0 ||
		consumerClassifier == constant.AnyValue || consumerClassifier == providerClassifier)
}

func isMatchCategory(category string, categories string) bool {
	if len(categories) == 0 {
		return category == constant.DefaultCategory
	} else if strings.Contains(categories, constant.AnyValue) {
		return true
	} else if strings.Contains(categories, constant.RemoveValuePrefix) {
		return !strings.Contains(categories, constant.RemoveValuePrefix+category)
	} else {
		return strings.Contains(categories, category)
	}
}

func getSubscribedOverrideUrl(providerUrl *common.URL) *common.URL {
	newUrl := providerUrl.Clone()
	newUrl.Protocol = constant.ProviderProtocol
	newUrl.SetParam(constant.CategoryKey, constant.ConfiguratorsCategory)
	newUrl.SetParam(constant.CheckKey, "false")
	return newUrl
}

// Destroy registry protocol
func (proto *registryProtocol) Destroy() {
	// invoker.Destroy() should be performed in config.destroyConsumerProtocols().
	proto.invokers = []protocol.Invoker{}
	proto.bounds.Range(func(key, value interface{}) bool {
		// protocol holds the exporters actually, instead, registry holds them in order to avoid export repeatedly, so
		// the work for unexport should be finished in protocol.Unexport(), see also config.destroyProviderProtocols().
		proto.bounds.Delete(key)
		return true
	})
	proto.registries.Range(func(key, value interface{}) bool {
		reg := value.(registry.Registry)
		if reg.IsAvailable() {
			reg.Destroy()
		}
		proto.registries.Delete(key)
		return true
	})
}

func getRegistryUrl(invoker protocol.Invoker) *common.URL {
	// here add * for return a new url
	url := invoker.GetURL()
	// if the protocol == registry, set protocol the registry value in url.params
	if url.Protocol == constant.RegistryProtocol {
<<<<<<< HEAD
		url.Protocol = url.GetParam(constant.REGISTRY_KEY, "")
=======
		url.Protocol = url.GetParam(constant.RegistryKey, "")
>>>>>>> 27aaaa9f
	}
	return url
}

func getProviderUrl(invoker protocol.Invoker) *common.URL {
	url := invoker.GetURL()
	// be careful params maps in url is map type
	return url.SubURL.Clone()
}

func setProviderUrl(regURL *common.URL, providerURL *common.URL) {
	regURL.SubURL = providerURL
}

// GetProtocol return the singleton registryProtocol
func GetProtocol() protocol.Protocol {
	once.Do(func() {
		regProtocol = newRegistryProtocol()
	})
	return regProtocol
}

type wrappedInvoker struct {
	invoker protocol.Invoker
	protocol.BaseInvoker
}

func newWrappedInvoker(invoker protocol.Invoker, url *common.URL) *wrappedInvoker {
	return &wrappedInvoker{
		invoker:     invoker,
		BaseInvoker: *protocol.NewBaseInvoker(url),
	}
}

// Invoke remote service base on URL of wrappedInvoker
func (ivk *wrappedInvoker) Invoke(ctx context.Context, invocation protocol.Invocation) protocol.Result {
	return ivk.invoker.Invoke(ctx, invocation)
}

type providerConfigurationListener struct {
	registry.BaseConfigurationListener
	overrideListeners *sync.Map
}

func newProviderConfigurationListener(overrideListeners *sync.Map) *providerConfigurationListener {
	listener := &providerConfigurationListener{}
	listener.overrideListeners = overrideListeners
	listener.InitWith(
		config.GetRootConfig().Application.Name+constant.ConfiguratorSuffix,
		listener,
		extension.GetDefaultConfiguratorFunc(),
	)
	return listener
}

// Process notified once there's any change happens on the provider config
func (listener *providerConfigurationListener) Process(event *config_center.ConfigChangeEvent) {
	listener.BaseConfigurationListener.Process(event)
	listener.overrideListeners.Range(func(key, value interface{}) bool {
		value.(*overrideSubscribeListener).doOverrideIfNecessary()
		return true
	})
}

type serviceConfigurationListener struct {
	registry.BaseConfigurationListener
	overrideListener *overrideSubscribeListener
	providerUrl      *common.URL
}

func newServiceConfigurationListener(overrideListener *overrideSubscribeListener, providerUrl *common.URL) *serviceConfigurationListener {
	listener := &serviceConfigurationListener{overrideListener: overrideListener, providerUrl: providerUrl}
	listener.InitWith(
		providerUrl.EncodedServiceKey()+constant.ConfiguratorSuffix,
		listener,
		extension.GetDefaultConfiguratorFunc(),
	)
	return listener
}

// Process notified once there's any change happens on the service config
func (listener *serviceConfigurationListener) Process(event *config_center.ConfigChangeEvent) {
	listener.BaseConfigurationListener.Process(event)
	listener.overrideListener.doOverrideIfNecessary()
}<|MERGE_RESOLUTION|>--- conflicted
+++ resolved
@@ -137,11 +137,7 @@
 	registryUrl := url
 	serviceUrl := registryUrl.SubURL
 	if registryUrl.Protocol == constant.RegistryProtocol {
-<<<<<<< HEAD
-		registryUrl.Protocol = registryUrl.GetParam(constant.REGISTRY_KEY, "")
-=======
 		registryUrl.Protocol = registryUrl.GetParam(constant.RegistryKey, "")
->>>>>>> 27aaaa9f
 	}
 
 	var reg registry.Registry
@@ -167,11 +163,7 @@
 	}
 
 	// new cluster invoker
-<<<<<<< HEAD
-	cluster := extension.GetCluster(serviceUrl.GetParam(constant.ClusterKey, constant.DEFAULT_CLUSTER))
-=======
 	cluster := extension.GetCluster(serviceUrl.GetParam(constant.ClusterKey, constant.DefaultCluster))
->>>>>>> 27aaaa9f
 	invoker := cluster.Join(directory)
 	proto.invokers = append(proto.invokers, invoker)
 	return invoker
@@ -361,19 +353,11 @@
 	}
 	consumerGroup := consumerUrl.GetParam(constant.GroupKey, "")
 	consumerVersion := consumerUrl.GetParam(constant.VersionKey, "")
-<<<<<<< HEAD
-	consumerClassifier := consumerUrl.GetParam(constant.CLASSIFIER_KEY, "")
-
-	providerGroup := providerUrl.GetParam(constant.GroupKey, "")
-	providerVersion := providerUrl.GetParam(constant.VersionKey, "")
-	providerClassifier := providerUrl.GetParam(constant.CLASSIFIER_KEY, "")
-=======
 	consumerClassifier := consumerUrl.GetParam(constant.ClassifierKey, "")
 
 	providerGroup := providerUrl.GetParam(constant.GroupKey, "")
 	providerVersion := providerUrl.GetParam(constant.VersionKey, "")
 	providerClassifier := providerUrl.GetParam(constant.ClassifierKey, "")
->>>>>>> 27aaaa9f
 	// todo: public static boolean isContains(String values, String value) {
 	//        return isNotEmpty(values) && isContains(CommaSplitPattern.split(values), value);
 	//    }
@@ -428,11 +412,7 @@
 	url := invoker.GetURL()
 	// if the protocol == registry, set protocol the registry value in url.params
 	if url.Protocol == constant.RegistryProtocol {
-<<<<<<< HEAD
-		url.Protocol = url.GetParam(constant.REGISTRY_KEY, "")
-=======
 		url.Protocol = url.GetParam(constant.RegistryKey, "")
->>>>>>> 27aaaa9f
 	}
 	return url
 }

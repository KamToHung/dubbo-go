--- conflicted
+++ resolved
@@ -95,10 +95,7 @@
 	params[constant.NacosCategoryKey] = category
 	params[constant.NacosProtocolKey] = url.Protocol
 	params[constant.NacosPathKey] = url.Path
-<<<<<<< HEAD
-=======
 	params[constant.MethodsKey] = strings.Join(url.Methods, ",")
->>>>>>> 9a12e994
 	if len(url.Ip) == 0 {
 		url.Ip = localIP
 	}

/*
 * Licensed to the Apache Software Foundation (ASF) under one or more
 * contributor license agreements.  See the NOTICE file distributed with
 * this work for additional information regarding copyright ownership.
 * The ASF licenses this file to You under the Apache License, Version 2.0
 * (the "License"); you may not use this file except in compliance with
 * the License.  You may obtain a copy of the License at
 *
 *     http://www.apache.org/licenses/LICENSE-2.0
 *
 * Unless required by applicable law or agreed to in writing, software
 * distributed under the License is distributed on an "AS IS" BASIS,
 * WITHOUT WARRANTIES OR CONDITIONS OF ANY KIND, either express or implied.
 * See the License for the specific language governing permissions and
 * limitations under the License.
 */

package constant

const (
	Dubbo            = "dubbo"
	ProviderProtocol = "provider"
	// OverrideProtocol is compatible with 2.6.x
	OverrideProtocol = "override"
	EmptyProtocol    = "empty"
	RouterProtocol   = "router"
)

const (
	DefaultWeight = 100     //
	DefaultWarmup = 10 * 60 // in java here is 10*60*1000 because of System.currentTimeMillis() is measured in milliseconds & in go time.Unix() is second
)

const (
	DefaultLoadbalance      = "random"
	DefaultRetries          = "2"
	DefaultRetriesInt       = 2
	DefaultProtocol         = "dubbo"
	DefaultRegTimeout       = "10s"
	DefaultRegTTL           = "15m"
	DefaultCluster          = "failover"
	DefaultFailbackTimes    = "3"
	DefaultFailbackTimesInt = 3
	DefaultFailbackTasks    = 100
	DefaultRestClient       = "resty"
	DefaultRestServer       = "go-restful"
	DefaultPort             = 20000
	DefaultMetadataport     = 20005
)

const (
<<<<<<< HEAD
	DEFAULT_KEY             = "default"
	PREFIX_DEFAULT_KEY      = "default."
	DEFAULT_SERVICE_FILTERS = EchoFilterKey + "," + MetricsFilterKey + "," + TokenFilterKey + "," + AccessLogFilterKey + "," + TpsLimitFilterKey + "," + GenericServiceFilterKey + "," + ExecuteLimitFilterKey + "," + GracefulShutdownProviderFilterKey
	DefaultReferenceFilters = GracefulShutdownConsumerFilterKey
	GenericReferenceFilters = GenericFilterKey
	GENERIC                 = "$invoke"
	ECHO                    = "$echo"
=======
	DefaultKey              = "default"
	PrefixDefaultKey        = "default."
	DefaultServiceFilters   = EchoFilterKey + "," + MetricsFilterKey + "," + TokenFilterKey + "," + AccessLogFilterKey + "," + TpsLimitFilterKey + "," + GenericServiceFilterKey + "," + ExecuteLimitFilterKey + "," + GracefulShutdownProviderFilterKey
	DefaultReferenceFilters = GracefulShutdownConsumerFilterKey
	GenericReferenceFilters = GenericFilterKey
	Generic                 = "$invoke"
	Echo                    = "$echo"
>>>>>>> 27aaaa9f
)

const (
	AnyValue          = "*"
	AnyhostValue      = "0.0.0.0"
	LocalHostValue    = "192.168.1.1"
	RemoveValuePrefix = "-"
)

const (
	ConfiguratorsCategory           = "configurators"
	RouterCategory                  = "category"
	DefaultCategory                 = ProviderCategory
	DynamicConfiguratorsCategory    = "dynamicconfigurators"
	AppDynamicConfiguratorsCategory = "appdynamicconfigurators"
	ProviderCategory                = "providers"
	ConsumerCategory                = "consumers"
)

const (
	CommaSplitPattern = "\\s*[,]+\\s*"
)

const (
	SimpleMetadataServiceName = "MetadataService"
	DefaultRevision           = "N/A"
)

const (
	ServiceDiscoveryDefaultGroup = "DEFAULT_GROUP"
)

const (
	DefaultProviderConfFilePath = "../profiles/dev/server.yml"
	DefaultConsumerConfFilePath = "../profiles/dev/client.yml"
	DefaultLogConfFilePath      = "../profiles/dev/log.yml"
	DefaultRouterConfFilePath   = "../profiles/dev/router.yml"
)<|MERGE_RESOLUTION|>--- conflicted
+++ resolved
@@ -49,15 +49,6 @@
 )
 
 const (
-<<<<<<< HEAD
-	DEFAULT_KEY             = "default"
-	PREFIX_DEFAULT_KEY      = "default."
-	DEFAULT_SERVICE_FILTERS = EchoFilterKey + "," + MetricsFilterKey + "," + TokenFilterKey + "," + AccessLogFilterKey + "," + TpsLimitFilterKey + "," + GenericServiceFilterKey + "," + ExecuteLimitFilterKey + "," + GracefulShutdownProviderFilterKey
-	DefaultReferenceFilters = GracefulShutdownConsumerFilterKey
-	GenericReferenceFilters = GenericFilterKey
-	GENERIC                 = "$invoke"
-	ECHO                    = "$echo"
-=======
 	DefaultKey              = "default"
 	PrefixDefaultKey        = "default."
 	DefaultServiceFilters   = EchoFilterKey + "," + MetricsFilterKey + "," + TokenFilterKey + "," + AccessLogFilterKey + "," + TpsLimitFilterKey + "," + GenericServiceFilterKey + "," + ExecuteLimitFilterKey + "," + GracefulShutdownProviderFilterKey
@@ -65,7 +56,6 @@
 	GenericReferenceFilters = GenericFilterKey
 	Generic                 = "$invoke"
 	Echo                    = "$echo"
->>>>>>> 27aaaa9f
 )
 
 const (

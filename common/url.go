--- conflicted
+++ resolved
@@ -868,10 +868,6 @@
 
 //GetParamDuration get duration if param is invalid or missing will return 3s
 func (c *URL) GetParamDuration(s string, d string) time.Duration {
-<<<<<<< HEAD
-
-=======
->>>>>>> 26aa12b8
 	if t, err := time.ParseDuration(c.GetParam(s, d)); err == nil {
 		return t
 	}

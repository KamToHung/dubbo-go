--- conflicted
+++ resolved
@@ -42,22 +42,16 @@
 // SetConsumerService is called by init() of implement of RPCService
 func SetConsumerService(service common.RPCService) {
 	ref := common.GetReference(service)
-<<<<<<< HEAD
-=======
 	conServicesLock.Lock()
 	defer conServicesLock.Unlock()
->>>>>>> 26aa12b8
 	conServices[ref] = service
 }
 
 // SetProviderService is called by init() of implement of RPCService
 func SetProviderService(service common.RPCService) {
 	ref := common.GetReference(service)
-<<<<<<< HEAD
-=======
 	proServicesLock.Lock()
 	defer proServicesLock.Unlock()
->>>>>>> 26aa12b8
 	proServices[ref] = service
 }
 

/*
 * Licensed to the Apache Software Foundation (ASF) under one or more
 * contributor license agreements.  See the NOTICE file distributed with
 * this work for additional information regarding copyright ownership.
 * The ASF licenses this file to You under the Apache License, Version 2.0
 * (the "License"); you may not use this file except in compliance with
 * the License.  You may obtain a copy of the License at
 *
 *     http://www.apache.org/licenses/LICENSE-2.0
 *
 * Unless required by applicable law or agreed to in writing, software
 * distributed under the License is distributed on an "AS IS" BASIS,
 * WITHOUT WARRANTIES OR CONDITIONS OF ANY KIND, either express or implied.
 * See the License for the specific language governing permissions and
 * limitations under the License.
 */
package config

import (
	"fmt"
	"reflect"
	"testing"
)

import (
	"github.com/stretchr/testify/assert"
)

import (
	"github.com/apache/dubbo-go/common/config"
	"github.com/apache/dubbo-go/common/extension"
	"github.com/apache/dubbo-go/config_center"
	_ "github.com/apache/dubbo-go/config_center/apollo"
)

func Test_refresh(t *testing.T) {
	c := &BaseConfig{}
	mockMap := map[string]string{}
	mockMap["dubbo.registries.shanghai_reg1.protocol"] = "mock100"
	mockMap["dubbo.reference.com.MockService.MockService.retries"] = "10"
	mockMap["dubbo.com.MockService.MockService.GetUser.retries"] = "10"
	mockMap["dubbo.consumer.check"] = "false"
	mockMap["dubbo.application.name"] = "dubbo"
	mockMap["dubbo.shutdown.timeout"] = "12s"

	config.GetEnvInstance().UpdateExternalConfigMap(mockMap)

	father := &ConsumerConfig{
		Check: &[]bool{true}[0],
		BaseConfig: BaseConfig{
			ApplicationConfig: &ApplicationConfig{
				Organization: "dubbo_org",
				Name:         "dubbo",
				Module:       "module",
				Version:      "2.6.0",
				Owner:        "dubbo",
				Environment:  "test"},
		},
		Registries: map[string]*RegistryConfig{
			"shanghai_reg2": {
				Protocol:   "mock",
				TimeoutStr: "2s",
				Group:      "shanghai_idc",
				Address:    "127.0.0.2:2181",
				Username:   "user1",
				Password:   "pwd1",
			},
			"hangzhou_reg1": {
				Protocol:   "mock",
				TimeoutStr: "2s",
				Group:      "hangzhou_idc",
				Address:    "127.0.0.3:2181",
				Username:   "user1",
				Password:   "pwd1",
			},
			"hangzhou_reg2": {
				Protocol:   "mock",
				TimeoutStr: "2s",
				Group:      "hangzhou_idc",
				Address:    "127.0.0.4:2181",
				Username:   "user1",
				Password:   "pwd1",
			},
		},
		References: map[string]*ReferenceConfig{
			"MockService": {
				InterfaceName: "com.MockService",
				Protocol:      "mock",
				Cluster:       "failover",
				Loadbalance:   "random",
				Retries:       "3",
				Group:         "huadong_idc",
				Version:       "1.0.0",
				Methods: []*MethodConfig{
					{
						InterfaceId:   "MockService",
						InterfaceName: "com.MockService",
						Name:          "GetUser",
						Retries:       "2",
						Loadbalance:   "random",
					},
					{
						InterfaceId:   "MockService",
						InterfaceName: "com.MockService",
						Name:          "GetUser1",
						Retries:       "2",
						Loadbalance:   "random",
					},
				},
			},
		},
		ShutdownConfig: &ShutdownConfig{
			Timeout:              "12s",
			StepTimeout:          "2s",
			RejectRequestHandler: "mock",
			RejectRequest:        false,
			RequestsFinished:     false,
		},
	}

	c.SetFatherConfig(father)
	c.fresh()
	assert.Equal(t, "mock100", father.Registries["shanghai_reg1"].Protocol)
	assert.Equal(t, "10", father.References["MockService"].Retries)

	assert.Equal(t, "10", father.References["MockService"].Methods[0].Retries)
	assert.Equal(t, &[]bool{false}[0], father.Check)
	assert.Equal(t, "dubbo", father.ApplicationConfig.Name)
}

func Test_appExternal_refresh(t *testing.T) {
	c := &BaseConfig{}
	mockMap := map[string]string{}
	mockMap["dubbo.registries.shanghai_reg1.protocol"] = "mock100"
	mockMap["dubbo.reference.com.MockService.MockService.retries"] = "10"
	mockMap["dubbo.reference.com.MockService.retries"] = "5"
	mockMap["dubbo.com.MockService.MockService.GetUser.retries"] = "10"
	mockMap["dubbo.consumer.check"] = "false"
	mockMap["dubbo.application.name"] = "dubbo"

	config.GetEnvInstance().UpdateAppExternalConfigMap(mockMap)
	mockMap["dubbo.consumer.check"] = "true"
	config.GetEnvInstance().UpdateExternalConfigMap(mockMap)
	father := &ConsumerConfig{
		Check: &[]bool{true}[0],
		BaseConfig: BaseConfig{
			ApplicationConfig: &ApplicationConfig{
				Organization: "dubbo_org",
				Name:         "dubbo",
				Module:       "module",
				Version:      "2.6.0",
				Owner:        "dubbo",
				Environment:  "test"},
		},
		Registries: map[string]*RegistryConfig{
			"shanghai_reg2": {
				Protocol:   "mock",
				TimeoutStr: "2s",
				Group:      "shanghai_idc",
				Address:    "127.0.0.2:2181",
				Username:   "user1",
				Password:   "pwd1",
			},
			"hangzhou_reg1": {
				Protocol:   "mock",
				TimeoutStr: "2s",
				Group:      "hangzhou_idc",
				Address:    "127.0.0.3:2181",
				Username:   "user1",
				Password:   "pwd1",
			},
			"hangzhou_reg2": {
				Protocol:   "mock",
				TimeoutStr: "2s",
				Group:      "hangzhou_idc",
				Address:    "127.0.0.4:2181",
				Username:   "user1",
				Password:   "pwd1",
			},
		},
		References: map[string]*ReferenceConfig{
			"MockService": {
				InterfaceName: "com.MockService",
				Protocol:      "mock",
				Cluster:       "failover",
				Loadbalance:   "random",
				Retries:       "3",
				Group:         "huadong_idc",
				Version:       "1.0.0",
				Methods: []*MethodConfig{
					{
						InterfaceId:   "MockService",
						InterfaceName: "com.MockService",
						Name:          "GetUser",
						Retries:       "2",
						Loadbalance:   "random",
					},
					{
						InterfaceId:   "MockService",
						InterfaceName: "com.MockService",
						Name:          "GetUser1",
						Retries:       "2",
						Loadbalance:   "random",
					},
				},
			},
		},
	}

	c.SetFatherConfig(father)
	c.fresh()
	assert.Equal(t, "mock100", father.Registries["shanghai_reg1"].Protocol)
	assert.Equal(t, "10", father.References["MockService"].Retries)

	assert.Equal(t, "10", father.References["MockService"].Methods[0].Retries)
	assert.Equal(t, &[]bool{true}[0], father.Check)
	assert.Equal(t, "dubbo", father.ApplicationConfig.Name)
}

func Test_appExternalWithoutId_refresh(t *testing.T) {
	c := &BaseConfig{}
	mockMap := map[string]string{}
	mockMap["dubbo.registries.shanghai_reg1.protocol"] = "mock100"
	mockMap["dubbo.reference.com.MockService.retries"] = "10"
	mockMap["dubbo.com.MockService.MockService.GetUser.retries"] = "10"
	mockMap["dubbo.consumer.check"] = "false"
	mockMap["dubbo.application.name"] = "dubbo"

	config.GetEnvInstance().UpdateAppExternalConfigMap(mockMap)
	mockMap["dubbo.consumer.check"] = "true"
	config.GetEnvInstance().UpdateExternalConfigMap(mockMap)
	father := &ConsumerConfig{
		Check: &[]bool{true}[0],
		BaseConfig: BaseConfig{
			ApplicationConfig: &ApplicationConfig{
				Organization: "dubbo_org",
				Name:         "dubbo",
				Module:       "module",
				Version:      "2.6.0",
				Owner:        "dubbo",
				Environment:  "test"},
		},
		Registries: map[string]*RegistryConfig{
			"shanghai_reg2": {
				Protocol:   "mock",
				TimeoutStr: "2s",
				Group:      "shanghai_idc",
				Address:    "127.0.0.2:2181",
				Username:   "user1",
				Password:   "pwd1",
			},
			"hangzhou_reg1": {
				Protocol:   "mock",
				TimeoutStr: "2s",
				Group:      "hangzhou_idc",
				Address:    "127.0.0.3:2181",
				Username:   "user1",
				Password:   "pwd1",
			},
			"hangzhou_reg2": {
				Protocol:   "mock",
				TimeoutStr: "2s",
				Group:      "hangzhou_idc",
				Address:    "127.0.0.4:2181",
				Username:   "user1",
				Password:   "pwd1",
			},
		},
		References: map[string]*ReferenceConfig{
			"MockService": {
				InterfaceName: "com.MockService",
				Protocol:      "mock",
				Cluster:       "failover",
				Loadbalance:   "random",
				Retries:       "3",
				Group:         "huadong_idc",
				Version:       "1.0.0",
				Methods: []*MethodConfig{
					{
						InterfaceId:   "MockService",
						InterfaceName: "com.MockService",
						Name:          "GetUser",
						Retries:       "3",
						Loadbalance:   "random",
					},
					{
						InterfaceId:   "MockService",
						InterfaceName: "com.MockService",
						Name:          "GetUser1",
						Retries:       "2",
						Loadbalance:   "random",
					},
				},
			},
		},
	}

	c.SetFatherConfig(father)
	c.fresh()
	assert.Equal(t, "mock100", father.Registries["shanghai_reg1"].Protocol)
	assert.Equal(t, "10", father.References["MockService"].Retries)

	assert.Equal(t, "10", father.References["MockService"].Methods[0].Retries)
	assert.Equal(t, &[]bool{true}[0], father.Check)
	assert.Equal(t, "dubbo", father.ApplicationConfig.Name)
}

func Test_refresh_singleRegistry(t *testing.T) {
	c := &BaseConfig{}
	mockMap := map[string]string{}
	mockMap["dubbo.registry.address"] = "mock100://127.0.0.1:2181"
	mockMap["dubbo.reference.com.MockService.MockService.retries"] = "10"
	mockMap["dubbo.com.MockService.MockService.GetUser.retries"] = "10"
	mockMap["dubbo.consumer.check"] = "false"
	mockMap["dubbo.application.name"] = "dubbo"

	config.GetEnvInstance().UpdateExternalConfigMap(mockMap)

	father := &ConsumerConfig{
		Check: &[]bool{true}[0],
		BaseConfig: BaseConfig{
			ApplicationConfig: &ApplicationConfig{
				Organization: "dubbo_org",
				Name:         "dubbo",
				Module:       "module",
				Version:      "2.6.0",
				Owner:        "dubbo",
				Environment:  "test"},
		},
		Registries: map[string]*RegistryConfig{},
		Registry:   &RegistryConfig{},
		References: map[string]*ReferenceConfig{
			"MockService": {
				InterfaceName: "com.MockService",
				Protocol:      "mock",
				Cluster:       "failover",
				Loadbalance:   "random",
				Retries:       "3",
				Group:         "huadong_idc",
				Version:       "1.0.0",
				Methods: []*MethodConfig{
					{
						InterfaceId:   "MockService",
						InterfaceName: "com.MockService",
						Name:          "GetUser",
						Retries:       "2",
						Loadbalance:   "random",
					},
					{
						InterfaceId:   "MockService",
						InterfaceName: "com.MockService",
						Name:          "GetUser1",
						Retries:       "2",
						Loadbalance:   "random",
					},
				},
			},
		},
	}

	c.SetFatherConfig(father)
	c.fresh()
	assert.Equal(t, "mock100://127.0.0.1:2181", father.Registry.Address)
	assert.Equal(t, "10", father.References["MockService"].Retries)

	assert.Equal(t, "10", father.References["MockService"].Methods[0].Retries)
	assert.Equal(t, &[]bool{false}[0], father.Check)
	assert.Equal(t, "dubbo", father.ApplicationConfig.Name)
}

func Test_refreshProvider(t *testing.T) {
	c := &BaseConfig{}
	mockMap := map[string]string{}
	mockMap["dubbo.registries.shanghai_reg1.protocol"] = "mock100"
	mockMap["dubbo.service.com.MockService.MockService.retries"] = "10"
	mockMap["dubbo.com.MockService.MockService.GetUser.retries"] = "10"
	mockMap["dubbo.consumer.check"] = "false"
	mockMap["dubbo.application.name"] = "dubbo"
	mockMap["dubbo.protocols.jsonrpc1.name"] = "jsonrpc"
	mockMap["dubbo.protocols.jsonrpc1.ip"] = "127.0.0.1"
	mockMap["dubbo.protocols.jsonrpc1.port"] = "20001"

	config.GetEnvInstance().UpdateExternalConfigMap(mockMap)

	father := &ProviderConfig{
		BaseConfig: BaseConfig{
			ApplicationConfig: &ApplicationConfig{
				Organization: "dubbo_org",
				Name:         "dubbo",
				Module:       "module",
				Version:      "2.6.0",
				Owner:        "dubbo",
				Environment:  "test"},
		},
		Registries: map[string]*RegistryConfig{
			"shanghai_reg2": {
				Protocol:   "mock",
				TimeoutStr: "2s",
				Group:      "shanghai_idc",
				Address:    "127.0.0.2:2181",
				Username:   "user1",
				Password:   "pwd1",
			},
			"hangzhou_reg1": {
				Protocol:   "mock",
				TimeoutStr: "2s",
				Group:      "hangzhou_idc",
				Address:    "127.0.0.3:2181",
				Username:   "user1",
				Password:   "pwd1",
			},
			"hangzhou_reg2": {
				Protocol:   "mock",
				TimeoutStr: "2s",
				Group:      "hangzhou_idc",
				Address:    "127.0.0.4:2181",
				Username:   "user1",
				Password:   "pwd1",
			},
		},
		Services: map[string]*ServiceConfig{
			"MockService": {
				InterfaceName: "com.MockService",
				Protocol:      "mock",
				Cluster:       "failover",
				Loadbalance:   "random",
				Retries:       "3",
				Group:         "huadong_idc",
				Version:       "1.0.0",
				Methods: []*MethodConfig{
					{
						InterfaceId:   "MockService",
						InterfaceName: "com.MockService",
						Name:          "GetUser",
						Retries:       "2",
						Loadbalance:   "random",
					},
					{InterfaceId: "MockService",
						InterfaceName: "com.MockService",
						Name:          "GetUser1",
						Retries:       "2",
						Loadbalance:   "random",
					},
				},
			},
		},
	}

	c.SetFatherConfig(father)
	c.fresh()
	assert.Equal(t, "mock100", father.Registries["shanghai_reg1"].Protocol)
	assert.Equal(t, "10", father.Services["MockService"].Retries)

	assert.Equal(t, "10", father.Services["MockService"].Methods[0].Retries)
	assert.Equal(t, "dubbo", father.ApplicationConfig.Name)
	assert.Equal(t, "20001", father.Protocols["jsonrpc1"].Port)
}

func Test_startConfigCenter(t *testing.T) {
	extension.SetConfigCenterFactory("mock", func() config_center.DynamicConfigurationFactory {
		return &config_center.MockDynamicConfigurationFactory{}
	})
	c := &BaseConfig{ConfigCenterConfig: &ConfigCenterConfig{
		Protocol:   "mock",
		Address:    "172.0.0.1",
		Group:      "dubbo",
		ConfigFile: "mockDubbo.properties",
	}}
	err := c.startConfigCenter()
	assert.NoError(t, err)
	b, v := config.GetEnvInstance().Configuration().Back().Value.(*config.InmemoryConfiguration).GetProperty("dubbo.application.organization")
	assert.True(t, b)
	assert.Equal(t, "ikurento.com", v)
}

func Test_initializeStruct(t *testing.T) {
	testConsumerConfig := &ConsumerConfig{}
	tp := reflect.TypeOf(ConsumerConfig{})
	v := reflect.New(tp)
	initializeStruct(tp, v.Elem())
	fmt.Println(reflect.ValueOf(testConsumerConfig).Elem().Type().String())
	fmt.Println(v.Elem().Type().String())
	reflect.ValueOf(testConsumerConfig).Elem().Set(v.Elem())

	assert.Condition(t, func() (success bool) {
<<<<<<< HEAD
		return consumerConfig.Registry != nil
=======
		return testConsumerConfig.ApplicationConfig != nil
>>>>>>> 7e490178
	})
	assert.Condition(t, func() (success bool) {
		return testConsumerConfig.Registries != nil
	})
	assert.Condition(t, func() (success bool) {
		return testConsumerConfig.References != nil
	})
}<|MERGE_RESOLUTION|>--- conflicted
+++ resolved
@@ -483,11 +483,7 @@
 	reflect.ValueOf(testConsumerConfig).Elem().Set(v.Elem())
 
 	assert.Condition(t, func() (success bool) {
-<<<<<<< HEAD
-		return consumerConfig.Registry != nil
-=======
-		return testConsumerConfig.ApplicationConfig != nil
->>>>>>> 7e490178
+		return testConsumerConfig.Registry != nil
 	})
 	assert.Condition(t, func() (success bool) {
 		return testConsumerConfig.Registries != nil

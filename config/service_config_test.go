--- conflicted
+++ resolved
@@ -22,12 +22,12 @@
 )
 
 import (
-<<<<<<< HEAD
-	"go.uber.org/atomic"
-=======
 	gxnet "github.com/dubbogo/gost/net"
 	"github.com/stretchr/testify/assert"
->>>>>>> f1d03e95
+)
+
+import (
+	"go.uber.org/atomic"
 )
 
 import (
